// Rendering device
struct Device {
    id: i32,

    trace:         fn (SceneGeometry, Pipeline, i32) -> (),
    generate_rays: fn (RayEmitter, &mut i32, i32, i32, i32, i32, i32, i32) -> i32, 
    present:       fn () -> (),
    sync:          fn () -> (),

    handle_miss_shader:            fn (Technique, i32, i32, i32, bool) -> (), 
    handle_hit_shader:             fn (i32, Shader, Scene, Technique, i32, i32, i32, bool) -> (),
    handle_advanced_shadow_shader: fn (Technique, i32, i32, i32, bool, bool) -> (), 
    
<<<<<<< HEAD
    parallel_range:    fn (fn (i32) -> ())      -> fn (i32, i32) -> (),
    parallel_range_2d: fn (fn (i32, i32) -> ()) -> fn (i32, i32, i32, i32) -> (),
=======
    parallel_range:      fn (fn (i32) -> ()) -> fn (i32, i32) -> (),
    parallel_reduce_i32: fn (i32, fn (i32) -> i32, fn (i32, i32) -> i32) -> i32,
    parallel_reduce_f32: fn (i32, fn (i32) -> f32, fn (f32, f32) -> f32) -> f32,
>>>>>>> 3071c19b

    load_scene_bvh:      fn () -> SceneBvh,
    load_scene_database: fn () -> SceneDatabase,
    load_scene_info:     fn () -> SceneInfo,
    load_entity_table:   fn (DynTable) -> EntityTable,
    load_shape_table:    fn (DynTable) -> ShapeTable,
    load_specific_shape: fn (i32, i32, i32, i32, i32, DynTable) -> Shape,
    load_bvh_table:      fn (DynTable) -> BVHTable,
    load_image:          fn (&[u8]) -> Image,
    load_aov_image:      fn (i32, i32) -> AOVImage,

    load_host_buffer: fn (&[u8] /* Filename */) -> DeviceBuffer,
    load_buffer:      fn (&[u8] /* Filename */) -> DeviceBuffer,
    request_buffer:   fn (&[u8] /* String identifier */, i32 /* Size in units!! */, i32 /* Flags: 0x1 Clear always, 0x2 Clear only init */) -> DeviceBuffer,
    make_buffer:      fn (&[u8] /* Pointer to data! */, i32 /* Size in units!! */) -> DeviceBuffer,

    load_rays: fn () -> &[StreamRay]
}<|MERGE_RESOLUTION|>--- conflicted
+++ resolved
@@ -11,14 +11,10 @@
     handle_hit_shader:             fn (i32, Shader, Scene, Technique, i32, i32, i32, bool) -> (),
     handle_advanced_shadow_shader: fn (Technique, i32, i32, i32, bool, bool) -> (), 
     
-<<<<<<< HEAD
-    parallel_range:    fn (fn (i32) -> ())      -> fn (i32, i32) -> (),
-    parallel_range_2d: fn (fn (i32, i32) -> ()) -> fn (i32, i32, i32, i32) -> (),
-=======
-    parallel_range:      fn (fn (i32) -> ()) -> fn (i32, i32) -> (),
+    parallel_range:      fn (fn (i32) -> ())      -> fn (i32, i32) -> (),
+    parallel_range_2d:   fn (fn (i32, i32) -> ()) -> fn (i32, i32, i32, i32) -> (),
     parallel_reduce_i32: fn (i32, fn (i32) -> i32, fn (i32, i32) -> i32) -> i32,
     parallel_reduce_f32: fn (i32, fn (i32) -> f32, fn (f32, f32) -> f32) -> f32,
->>>>>>> 3071c19b
 
     load_scene_bvh:      fn () -> SceneBvh,
     load_scene_database: fn () -> SceneDatabase,

--- conflicted
+++ resolved
@@ -13,19 +13,7 @@
 }
 
 fn @cpu_swap_primary_entry(primary: &PrimaryStream, a: i32, b: i32) -> () {
-<<<<<<< HEAD
-    swap(&mut primary.rays.id(a),    &mut primary.rays.id(b));
-    swap(&mut primary.rays.org_x(a), &mut primary.rays.org_x(b));
-    swap(&mut primary.rays.org_y(a), &mut primary.rays.org_y(b));
-    swap(&mut primary.rays.org_z(a), &mut primary.rays.org_z(b));
-    swap(&mut primary.rays.dir_x(a), &mut primary.rays.dir_x(b));
-    swap(&mut primary.rays.dir_y(a), &mut primary.rays.dir_y(b));
-    swap(&mut primary.rays.dir_z(a), &mut primary.rays.dir_z(b));
-    swap(&mut primary.rays.tmin(a),  &mut primary.rays.tmin(b));
-    swap(&mut primary.rays.tmax(a),  &mut primary.rays.tmax(b));
-=======
     cpu_swap_ray_entry(primary.rays, a, b);
->>>>>>> 9fd08c7f
 
     swap(&mut primary.ent_id(a),  &mut primary.ent_id(b));
     swap(&mut primary.prim_id(a), &mut primary.prim_id(b));
@@ -33,13 +21,6 @@
     swap(&mut primary.u(a),       &mut primary.u(b));
     swap(&mut primary.v(a),       &mut primary.v(b));
     swap(&mut primary.rnd(a),     &mut primary.rnd(b));
-<<<<<<< HEAD
-=======
-
-    for c in unroll(0, MaxRayPayloadComponents) {
-        swap(&mut primary.user(c)(a), &mut primary.user(c)(b));
-    }
->>>>>>> 9fd08c7f
 }
 
 fn @cpu_swap_secondary_entry(secondary: &SecondaryStream, a: i32, b: i32) -> () {
@@ -366,14 +347,10 @@
 }
 
 // Hit shader ------------------------------------------------------------------
-<<<<<<< HEAD
 fn @cpu_hit_shade(entity_id: i32, primary: &PrimaryStream, secondary: &SecondaryStream,
-                  shader: Shader, scene: Scene, technique: Technique, accumulate: FilmAccumulator, spi: i32,
+                  shader: MaterialShader, scene: Scene, technique: Technique, accumulate: FilmAccumulator, spi: i32,
                   primary_payloads: DeviceBuffer, secondary_payloads: DeviceBuffer,
                   begin: i32, end: i32, vector_width: i32) -> () {
-=======
-fn @cpu_hit_shade(entity_id: i32, primary: &PrimaryStream, secondary: &SecondaryStream, shader: MaterialShader, scene: Scene, path_tracer: Technique, accumulate: FilmAccumulator, begin: i32, end: i32, vector_width: i32) -> () {
->>>>>>> 9fd08c7f
     fn cpu_shade_specialized(entity_id2: i32, primary2: &PrimaryStream, secondary2: &SecondaryStream, begin2: i32, end2: i32) -> () {
         if begin == end { return() }
 
@@ -410,13 +387,8 @@
             let glb_surf  = map_surface_element(lcl_surf, entity.global_mat, entity.normal_mat);
             
             // Execute hit point shading, and add the contribution of each lane to the frame buffer
-<<<<<<< HEAD
-            let mat       = @shader(ray, hit, glb_surf);
+            let mat       = @shader(make_surface_shading_context(entity_id2, ray, hit, glb_surf));
             let hit_color = if let Option[Color]::Some(color) = @on_hit(ray, pixel, hit, primary_payload, glb_surf, mat) { color } else { color_builtins::black };
-=======
-            let mat       = @shader(make_surface_shading_context(entity_id2, ray, hit, glb_surf));
-            let hit_color = if let Option[Color]::Some(color) = @on_hit(ray, pixel, hit, payload, glb_surf, mat) { color } else { color_builtins::black };
->>>>>>> 9fd08c7f
             
             for lane in unroll(0, r_vector_width) {
                 let j = bitcast[i32](rv_extract(bitcast[f32](pixel), lane));
@@ -465,7 +437,6 @@
     $cpu_shade_specialized(entity_id, primary, secondary, begin, end);
 }
 
-<<<<<<< HEAD
 fn @cpu_request_payload_buffers(technique: Technique, spi: i32) {
     let work_info = get_work_info();
 
@@ -478,10 +449,7 @@
     (primary_payloads, secondary_payloads)
 }
 
-fn @cpu_hit_shade_handler(entity_id: i32, shader: Shader, scene: Scene, technique: Technique, begin: i32, end: i32, spi: i32, use_framebuffer: bool, vector_width: i32) -> () {
-=======
-fn @cpu_hit_shade_handler(entity_id: i32, shader: MaterialShader, scene: Scene, path_tracer: Technique, begin: i32, end: i32, spi: i32, use_framebuffer: bool, vector_width: i32) -> () {
->>>>>>> 9fd08c7f
+fn @cpu_hit_shade_handler(entity_id: i32, shader: MaterialShader, scene: Scene, technique: Technique, begin: i32, end: i32, spi: i32, use_framebuffer: bool, vector_width: i32) -> () {
     let (film_pixels, _, _) = cpu_get_film_data();
 
     let mut primary : PrimaryStream;
@@ -549,13 +517,9 @@
 }
 
 // Advanced shadow shader ------------------------------------------------------------------
-<<<<<<< HEAD
-fn @cpu_advanced_shadow(is_hit: bool, shader: Shader, secondary: &SecondaryStream, technique: Technique,
+fn @cpu_advanced_shadow(is_hit: bool, shader: MaterialShader, secondary: &SecondaryStream, technique: Technique,
                         accumulate: FilmAccumulator, spi: i32, secondary_payloads: DeviceBuffer,
                         begin: i32, end: i32, vector_width: i32) -> () {
-=======
-fn @cpu_advanced_shadow(is_hit: bool, shader: MaterialShader, secondary: &SecondaryStream, path_tracer: Technique, accumulate: FilmAccumulator, begin: i32, end: i32, vector_width: i32) -> () {
->>>>>>> 9fd08c7f
     fn cpu_advanced_shadow_specialized(secondary2: &SecondaryStream, begin2: i32, end2: i32) -> () {
         if begin == end { return() }
 
@@ -596,11 +560,7 @@
     $cpu_advanced_shadow_specialized(secondary, begin, end);
 }
 
-<<<<<<< HEAD
-fn @cpu_advanced_shadow_handler(shader: Shader, technique: Technique, begin: i32, end: i32, spi: i32, use_framebuffer: bool, is_hit: bool, vector_width: i32) -> () {
-=======
-fn @cpu_advanced_shadow_handler(shader: MaterialShader, path_tracer: Technique, begin: i32, end: i32, spi: i32, use_framebuffer: bool, is_hit: bool, vector_width: i32) -> () {
->>>>>>> 9fd08c7f
+fn @cpu_advanced_shadow_handler(shader: MaterialShader, technique: Technique, begin: i32, end: i32, spi: i32, use_framebuffer: bool, is_hit: bool, vector_width: i32) -> () {
     let (film_pixels, _, _) = cpu_get_film_data();
 
     let mut secondary : SecondaryStream;
@@ -954,21 +914,11 @@
         ignis_load_rays(0, &mut rays);
         rays
     },
-<<<<<<< HEAD
-    load_host_buffer = load_cpu_buffer,
-    load_buffer = load_cpu_buffer,
-    request_buffer = request_cpu_buffer,
-=======
     load_host_buffer       = load_cpu_buffer,
     load_host_buffer_by_id = load_cpu_buffer_by_id,
     load_buffer       = load_cpu_buffer,
     load_buffer_by_id = load_cpu_buffer_by_id,
-    request_buffer = @ |name, size, flags| {
-        let mut ptr : &[u8];
-        ignis_request_buffer(0, name, &mut ptr, size * sizeof[i32]() as i32, flags);
-        make_cpu_buffer(ptr, size)
-    },
->>>>>>> 9fd08c7f
+    request_buffer    = request_cpu_buffer,
     make_buffer = @ |ptr, size| make_cpu_buffer(ptr, size),
     dump_buffer = @ |id, filename| ignis_dbg_dump_buffer(0, id, filename),
     request_debug_output = @|| {

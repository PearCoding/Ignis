// A simple shadow ray only has a color associated with the ray,
// a advanced shadow ray however replaces the current material id for the upcoming ShadowHit or ShadowMiss function.
// Make sure the material id is always positive and in valid range of the given materials. No bounding checks are applied.
// Using advanced shadow rays only work when ShadowHandlingMode=AdvancedWithMaterials is used, else it is the same as a simple shadow ray
enum ShadowRay {
    Simple((Ray, Color)),
    Advanced((Ray, Color, i32)),
    None
}

fn @make_simple_shadow_ray(ray: Ray, color: Color)                  = ShadowRay::Simple(ray, color);
fn @make_advanced_shadow_ray(ray: Ray, color: Color, material: i32) = ShadowRay::Advanced(ray, color, material);

type RayPayload = DeviceBuffer;
fn @make_ray_payload(buffer: DeviceBuffer) = buffer;

fn @compute_ray_payload_buffer_size(requested: i32) = round_up(requested, 4);

// A technique is a combination of functions run on a single variant per iteration
struct Technique {
<<<<<<< HEAD
    on_hit:                  fn (Ray, i32, Hit, RayPayload, SurfaceElement, Material) -> Option[Color],
    on_miss:                 fn (Ray, i32, RayPayload) -> Option[Color],
    on_shadow:               fn (Ray, i32, Hit, &mut RndState, RayPayload, RayPayload, SurfaceElement, Material) -> ShadowRay,
    on_bounce:               fn (Ray, i32, Hit, &mut RndState, RayPayload, SurfaceElement, Material) -> Option[Ray],
    on_shadow_hit:           fn (Ray, i32, Shader, RayPayload, Color) -> Option[Color], // Will only be called if renderer makes use of ShadowHandlingMode!=Simple
    on_shadow_miss:          fn (Ray, i32, Shader, RayPayload, Color) -> Option[Color], // Will only be called if renderer makes use of ShadowHandlingMode!=Simple
    primary_payload_count:   i32, // Number of payload entries for primary rays   (hit, miss, shadow, bounce)
    secondary_payload_count: i32  // Number of payload entries for secondary rays (shadow, shadow_hit, shadow_miss)
}

fn @TechniqueNoHitFunction       (_: Ray, _: i32, _: Hit, _: RayPayload, _: SurfaceElement, _: Material)                                  = Option[Color]::None;
fn @TechniqueNoMissFunction      (_: Ray, _: i32, _: RayPayload)                                                                          = Option[Color]::None;
fn @TechniqueNoShadowFunction    (_: Ray, _: i32, _: Hit, _: &mut RndState, _: RayPayload, _: RayPayload, _: SurfaceElement, _: Material) = ShadowRay::None;
fn @TechniqueNoBounceFunction    (_: Ray, _: i32, _: Hit, _: &mut RndState, _: RayPayload, _: SurfaceElement, _: Material)                = Option[Ray]::None;
fn @TechniqueNoShadowHitFunction (_: Ray, _: i32, _: Shader, _: RayPayload, _: Color)                                                     = Option[Color]::None;
fn @TechniqueNoShadowMissFunction(_: Ray, _: i32, _: Shader, _: RayPayload, _: Color)                                                     = Option[Color]::None;
=======
    on_hit:              fn (Ray, i32, Hit, RayPayload, SurfaceElement, Material) -> Option[Color],
    on_miss:             fn (Ray, i32, RayPayload) -> Option[Color],
    on_shadow:           fn (Ray, i32, Hit, &mut RndState, RayPayload, SurfaceElement, Material) -> ShadowRay,
    on_bounce:           fn (Ray, i32, Hit, &mut RndState, RayPayload, SurfaceElement, Material) -> Option[(Ray, RayPayload)],
    on_shadow_hit:       fn (Ray, i32, MaterialShader, Color) -> Option[Color], // Will only be called if renderer makes use of ShadowHandlingMode!=Simple
    on_shadow_miss:      fn (Ray, i32, MaterialShader, Color) -> Option[Color], // Will only be called if renderer makes use of ShadowHandlingMode!=Simple
}

fn @TechniqueNoHitFunction       (_: Ray, _: i32, _: Hit, _: RayPayload, _: SurfaceElement, _: Material)                   = Option[Color]::None;
fn @TechniqueNoMissFunction      (_: Ray, _: i32, _: RayPayload)                                                           = Option[Color]::None;
fn @TechniqueNoShadowFunction    (_: Ray, _: i32, _: Hit, _: &mut RndState, _: RayPayload, _: SurfaceElement, _: Material) = ShadowRay::None;
fn @TechniqueNoBounceFunction    (_: Ray, _: i32, _: Hit, _: &mut RndState, _: RayPayload, _: SurfaceElement, _: Material) = Option[(Ray, RayPayload)]::None;
fn @TechniqueNoShadowHitFunction (_: Ray, _: i32, _: MaterialShader, _: Color)                                             = Option[Color]::None;
fn @TechniqueNoShadowMissFunction(_: Ray, _: i32, _: MaterialShader, _: Color)                                             = Option[Color]::None;

type RayEmitter = fn (i32, i32, i32, i32, i32) -> (Ray, RndState, RayPayload);
>>>>>>> 9fd08c7f

struct RayEmitter {
    generate:       fn (i32, i32, i32, i32, i32, RayPayload) -> (Ray, RndState),
    payload_count:  i32 // Should be zero or the same number as in the technique for primary rays
}

fn @make_ray_emitter(func: fn (i32, i32, i32, i32, i32, RayPayload) -> (Ray, RndState), payload_count: i32) = RayEmitter {
    generate      = func,
    payload_count = payload_count
};<|MERGE_RESOLUTION|>--- conflicted
+++ resolved
@@ -18,13 +18,12 @@
 
 // A technique is a combination of functions run on a single variant per iteration
 struct Technique {
-<<<<<<< HEAD
     on_hit:                  fn (Ray, i32, Hit, RayPayload, SurfaceElement, Material) -> Option[Color],
     on_miss:                 fn (Ray, i32, RayPayload) -> Option[Color],
     on_shadow:               fn (Ray, i32, Hit, &mut RndState, RayPayload, RayPayload, SurfaceElement, Material) -> ShadowRay,
     on_bounce:               fn (Ray, i32, Hit, &mut RndState, RayPayload, SurfaceElement, Material) -> Option[Ray],
-    on_shadow_hit:           fn (Ray, i32, Shader, RayPayload, Color) -> Option[Color], // Will only be called if renderer makes use of ShadowHandlingMode!=Simple
-    on_shadow_miss:          fn (Ray, i32, Shader, RayPayload, Color) -> Option[Color], // Will only be called if renderer makes use of ShadowHandlingMode!=Simple
+    on_shadow_hit:           fn (Ray, i32, MaterialShader, RayPayload, Color) -> Option[Color], // Will only be called if renderer makes use of ShadowHandlingMode!=Simple
+    on_shadow_miss:          fn (Ray, i32, MaterialShader, RayPayload, Color) -> Option[Color], // Will only be called if renderer makes use of ShadowHandlingMode!=Simple
     primary_payload_count:   i32, // Number of payload entries for primary rays   (hit, miss, shadow, bounce)
     secondary_payload_count: i32  // Number of payload entries for secondary rays (shadow, shadow_hit, shadow_miss)
 }
@@ -33,26 +32,8 @@
 fn @TechniqueNoMissFunction      (_: Ray, _: i32, _: RayPayload)                                                                          = Option[Color]::None;
 fn @TechniqueNoShadowFunction    (_: Ray, _: i32, _: Hit, _: &mut RndState, _: RayPayload, _: RayPayload, _: SurfaceElement, _: Material) = ShadowRay::None;
 fn @TechniqueNoBounceFunction    (_: Ray, _: i32, _: Hit, _: &mut RndState, _: RayPayload, _: SurfaceElement, _: Material)                = Option[Ray]::None;
-fn @TechniqueNoShadowHitFunction (_: Ray, _: i32, _: Shader, _: RayPayload, _: Color)                                                     = Option[Color]::None;
-fn @TechniqueNoShadowMissFunction(_: Ray, _: i32, _: Shader, _: RayPayload, _: Color)                                                     = Option[Color]::None;
-=======
-    on_hit:              fn (Ray, i32, Hit, RayPayload, SurfaceElement, Material) -> Option[Color],
-    on_miss:             fn (Ray, i32, RayPayload) -> Option[Color],
-    on_shadow:           fn (Ray, i32, Hit, &mut RndState, RayPayload, SurfaceElement, Material) -> ShadowRay,
-    on_bounce:           fn (Ray, i32, Hit, &mut RndState, RayPayload, SurfaceElement, Material) -> Option[(Ray, RayPayload)],
-    on_shadow_hit:       fn (Ray, i32, MaterialShader, Color) -> Option[Color], // Will only be called if renderer makes use of ShadowHandlingMode!=Simple
-    on_shadow_miss:      fn (Ray, i32, MaterialShader, Color) -> Option[Color], // Will only be called if renderer makes use of ShadowHandlingMode!=Simple
-}
-
-fn @TechniqueNoHitFunction       (_: Ray, _: i32, _: Hit, _: RayPayload, _: SurfaceElement, _: Material)                   = Option[Color]::None;
-fn @TechniqueNoMissFunction      (_: Ray, _: i32, _: RayPayload)                                                           = Option[Color]::None;
-fn @TechniqueNoShadowFunction    (_: Ray, _: i32, _: Hit, _: &mut RndState, _: RayPayload, _: SurfaceElement, _: Material) = ShadowRay::None;
-fn @TechniqueNoBounceFunction    (_: Ray, _: i32, _: Hit, _: &mut RndState, _: RayPayload, _: SurfaceElement, _: Material) = Option[(Ray, RayPayload)]::None;
-fn @TechniqueNoShadowHitFunction (_: Ray, _: i32, _: MaterialShader, _: Color)                                             = Option[Color]::None;
-fn @TechniqueNoShadowMissFunction(_: Ray, _: i32, _: MaterialShader, _: Color)                                             = Option[Color]::None;
-
-type RayEmitter = fn (i32, i32, i32, i32, i32) -> (Ray, RndState, RayPayload);
->>>>>>> 9fd08c7f
+fn @TechniqueNoShadowHitFunction (_: Ray, _: i32, _: MaterialShader, _: RayPayload, _: Color)                                                     = Option[Color]::None;
+fn @TechniqueNoShadowMissFunction(_: Ray, _: i32, _: MaterialShader, _: RayPayload, _: Color)                                                     = Option[Color]::None;
 
 struct RayEmitter {
     generate:       fn (i32, i32, i32, i32, i32, RayPayload) -> (Ray, RndState),

--- conflicted
+++ resolved
@@ -155,14 +155,8 @@
         let lcl_surf = shape.surface_element(local_ray, hit);
         let glb_surf = map_surface_element(lcl_surf, entity.global_mat, entity.normal_mat);
         
-<<<<<<< HEAD
-        let mat = @shader(ray, hit, glb_surf);
+        let mat = @shader(make_surface_shading_context(ent_id, ray, hit, glb_surf));
         if let Option[Color]::Some(color) = @on_hit(ray, pixel, hit, primary_payload, glb_surf, mat) {
-=======
-        let mat    = @shader(make_surface_shading_context(ent_id, ray, hit, glb_surf));
-        let on_hit = path_tracer.on_hit;
-        if let Option[Color]::Some(color) = @on_hit(ray, pixel, hit, payload, glb_surf, mat) {
->>>>>>> 9fd08c7f
             accumulate(pixel, color);
         }
 
@@ -281,13 +275,8 @@
 // Handle advanced shadows
 fn @gpu_advanced_shadow(is_hit: bool
                       , acc: Accelerator
-<<<<<<< HEAD
-                      , shader: Shader
+                      , shader: MaterialShader
                       , technique: Technique
-=======
-                      , shader: MaterialShader
-                      , path_tracer: Technique
->>>>>>> 9fd08c7f
                       , accumulate: FilmAccumulator
                       , spi: i32
                       , secondary: SecondaryStream
@@ -325,13 +314,8 @@
 fn @gpu_advanced_shadow_handler(dev_id: i32
                               , acc: Accelerator
                               , atomics: Atomics
-<<<<<<< HEAD
-                              , shader: Shader
+                              , shader: MaterialShader
                               , technique: Technique
-=======
-                              , shader: MaterialShader
-                              , path_tracer: Technique
->>>>>>> 9fd08c7f
                               , begin: i32
                               , end: i32
                               , spi: i32
@@ -1037,21 +1021,13 @@
         ignis_load_buffer(dev_id, filename, &mut ptr, &mut bytesize);
         make_gpu_buffer(dev_id, ptr as &addrspace(1)[u8], (bytesize as i64 / sizeof[i32]()) as i32 /* Byte to unit */, atomics, is_nvvm)
     },
-<<<<<<< HEAD
-    request_buffer = @ |name, size, flags| request_gpu_buffer(dev_id, name, size, flags, atomics, is_nvvm),
-=======
     load_buffer_by_id = @ |id| {
         let mut ptr      : &[u8];
         let mut bytesize : i32;
         ignis_load_buffer_by_id(dev_id, id, &mut ptr, &mut bytesize);
         make_gpu_buffer(dev_id, ptr as &addrspace(1)[u8], (bytesize as i64 / sizeof[i32]()) as i32 /* Byte to unit */, atomics, is_nvvm)
     },
-    request_buffer = @ |name, size, flags| {
-        let mut ptr : &[u8];
-        ignis_request_buffer(dev_id, name, &mut ptr, size * sizeof[i32]() as i32, flags);
-        make_gpu_buffer(dev_id, ptr as &addrspace(1)[u8], size, atomics, is_nvvm)
-    },
->>>>>>> 9fd08c7f
+    request_buffer = @ |name, size, flags| request_gpu_buffer(dev_id, name, size, flags, atomics, is_nvvm),
     make_buffer = @ |ptr, size| make_gpu_buffer(dev_id, ptr as &addrspace(1)[u8], size, atomics, is_nvvm),
     dump_buffer = @ |id, filename| ignis_dbg_dump_buffer(dev_id, id, filename),
     request_debug_output = @|| {

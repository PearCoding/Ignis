--- conflicted
+++ resolved
@@ -833,7 +833,6 @@
             }
         }
     },
-<<<<<<< HEAD
     parallel_range_2d = @ |body| {
         @|start_x, end_x, start_y, end_y| {
             let size_x = end_x - start_x;
@@ -852,10 +851,8 @@
             })(grid, block);
         }
     },
-=======
     parallel_reduce_i32 = @|n, elem, op| gpu_handle_device_reduce[i32](dev_id, acc, n, elem, op),
     parallel_reduce_f32 = @|n, elem, op| gpu_handle_device_reduce[f32](dev_id, acc, n, elem, op),
->>>>>>> 3071c19b
     load_scene_bvh = @|| {
         let mut nodes: &[Node2];
         let mut objs:  &[EntityLeaf1];

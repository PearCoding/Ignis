--- conflicted
+++ resolved
@@ -52,18 +52,9 @@
         value
     }
 
-<<<<<<< HEAD
-    if n < 10000 {
-        reducer(128)
-    } else if n < 1000000 {
-        reducer(256)      
-    } else {
-        reducer(512)
-=======
     if n < config.block_size_parallel_reduce * 10 {
         reducer(config.block_size_parallel_reduce / 2)      
     } else {
         reducer(config.block_size_parallel_reduce)
->>>>>>> 2336b245
     }
 }
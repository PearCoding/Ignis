struct GPUKernelConfiguration {
    block_size_traversal_primary:        i32,
    block_size_traversal_secondary:      i32,
    block_size_hit:                      i32,
    block_size_miss:                     i32,
    block_size_advanced_shadow_hit:      i32,
    block_size_advanced_shadow_miss:     i32,
    block_size_generate_rays:            i32,
    block_size_sort_primary:             i32,
    block_size_sort_secondary_simple:    i32,
    block_size_sort_secondary_materials: i32,
    block_size_compact_primary:          i32,
    block_size_reset:                    i32,
    block_size_parallel_range_1d:        i32,
    block_size_parallel_range_2d:        i32,
    block_size_parallel_reduce:          i32,
    stream_capacity:                     i32,
}

fn @gpu_get_film_data(dev_id: i32) -> (&mut [f32], i32, i32) {
    let mut film_pixels : &mut [f32];
    let mut film_width  : i32;
    let mut film_height : i32;
    ignis_get_film_data(dev_id, &mut film_pixels, &mut film_width, &mut film_height);
    (film_pixels, film_width, film_height)
}

fn @gpu_get_aov_image(id: &[u8], dev_id: i32, w: i32, h: i32, spi: i32, atomics: Atomics) -> AOVImage {
    // Width & height always the same as film_width, film_height
    let mut ptr : &mut [f32];
    ignis_get_aov_image(dev_id, id, &mut ptr);

    make_atomic_aov_image(id, ptr, w, h, spi, atomics)
}

fn @gpu_get_framebuffer(dev_id: i32, spi: i32, use_framebuffer: bool, atomics: Atomics) -> AOVImage {
    let (film_pixels, film_width, film_height) = gpu_get_film_data(dev_id);
    let framebuffer = if !use_framebuffer { make_empty_aov_image() } else { make_atomic_aov_image("", film_pixels, film_width, film_height, spi, atomics) };
    // TODO: Make this configurable!
    // attach_mitchell_filter(framebuffer, 3)
    // attach_triangle_filter(framebuffer, 3)
    attach_no_filter(framebuffer)
}

fn @gpu_traverse_primary(primary: PrimaryStream
                       , scene: SceneTracer
                       , size: i32
                       , min_max: MinMax
                       , acc: Accelerator
                       , config: GPUKernelConfiguration) -> () {
    let rays = make_ray_stream_reader(primary.rays, 1);
    let hits = make_primary_stream_hit_writer(primary, 1);

    gpu_exec_1d(acc, size, config.block_size_traversal_primary, |work_item| {
        let gid = work_item.gidx();
        if gid >= size { return() }

        let ray     = rays(gid, 0);
        let mut hit = empty_hit(ray.tmax);

        for k in unroll(0, scene.type_count) {
            hit = gpu_traverse_scene(min_max, ray, hit, scene.get(k), false /* any_hit */, 1 /*root*/);
        }
        
        hits(gid, 0, hit);
    });
    acc.sync();
}

fn @gpu_traverse_secondary( secondary: SecondaryStream
                          , scene: SceneTracer
                          , size: i32
                          , min_max: MinMax
                          , acc: Accelerator
                          , config: GPUKernelConfiguration
                          , framebuffer: AOVImage
                          , is_advanced: bool
                          ) -> () {
    gpu_exec_1d(acc, size, config.block_size_traversal_secondary, |work_item| {
        let gid = work_item.gidx();
        if gid >= size { return() }

        let ray_id = secondary.rays.id(gid);
        if ray_id < 0 { return() }
        let pixel = make_pixelcoord_from_linear(ray_id, framebuffer.width, framebuffer.height, 0, 0);

        let ray = make_ray_stream_reader(secondary.rays, 1)(gid, 0);
        let mut hit = empty_hit(ray.tmax);

        for k in unroll(0, scene.type_count) {
            hit = gpu_traverse_scene(min_max, ray, hit, scene.get(k), true /* any_hit */, 1 /*root*/);
            if hit.prim_id >= 0 { break() } // Any hit?
        }

        if is_advanced {
            make_secondary_stream_hit_writer(secondary, 1)(gid, 0, hit); // Just write it to buffer
        } else {
            if hit.prim_id < 0 {
                framebuffer.splat(pixel, make_color(
                    secondary.color_r(gid),
                    secondary.color_g(gid),
                    secondary.color_b(gid),
                    1
                ));
            }
        }
    });
    acc.sync();
}

fn @gpu_hit_shade( acc: Accelerator
<<<<<<< HEAD
             , shader: MaterialShader
             , scene: Scene
             , technique: Technique
             , payload_info: PayloadInfo
             , framebuffer: AOVImage
             , primary: PrimaryStream
             , secondary: SecondaryStream
             , first: i32, last: i32, capacity: i32) -> () {
    let block_size = 64; // Depends on the complexity of the actual technique + shader
                         // We could set it based the given n,
                         // but that would require dynamic block_size or shader for each block_size which is too costly

=======
                 , config: GPUKernelConfiguration
                 , shader: MaterialShader
                 , scene: Scene
                 , technique: Technique
                 , payload_info: PayloadInfo
                 , framebuffer: AOVImage
                 , primary: PrimaryStream
                 , secondary: SecondaryStream
                 , first: i32, last: i32) -> () {
>>>>>>> 2336b245
    let n = last - first;

    let entities = scene.entities;
    let shapes   = scene.shapes;
    
    let read_primary_ray        = make_ray_stream_reader(primary.rays, 1);
    let read_primary_hit        = make_primary_stream_hit_reader(primary, 1);
    let read_primary_rnd_state  = make_primary_stream_rnd_state_reader(primary, 1);
    let write_primary_ray       = make_ray_stream_writer(primary.rays, 1);
    let write_secondary_ray     = make_ray_stream_writer(secondary.rays, 1);
    let write_primary_rnd_state = make_primary_stream_rnd_state_writer(primary, 1);

    let get_primary_payload   = make_primary_stream_payload_handler(primary, payload_info.primary_count, config.stream_capacity, 1, false);
    let get_secondary_payload = make_secondary_stream_payload_handler(secondary, payload_info.secondary_count, config.stream_capacity, 1, false);

    let on_hit    = technique.on_hit;
    let on_shadow = technique.on_shadow;
    let on_bounce = technique.on_bounce;
<<<<<<< HEAD
    gpu_exec_1d(acc, n, block_size, |work_item| {
=======
    gpu_exec_1d(acc, n, config.block_size_hit, |work_item| {
>>>>>>> 2336b245
        let i = first + work_item.gidx();
        if i >= last {
            return()
        }

        let primary_payload   = get_primary_payload(i, 0);
        let secondary_payload = get_secondary_payload(i, 0);

        let ray     = read_primary_ray(i, 0);
        let hit     = read_primary_hit(i, 0);
        let mut rnd = read_primary_rnd_state(i, 0);
        let ray_id  = primary.rays.id(i);
        let pixel   = make_pixelcoord_from_linear(ray_id, framebuffer.width, framebuffer.height, 0, 0);

        let entity = @entities(hit.ent_id);
        let shape  = @shapes(entity.shape_id);

        let pmset    = make_standard_pointmapperset(shape, entity);
        let glb_surf = shape.surface_element(ray, hit, pmset);
        
        let ctx = make_surface_shading_context(hit.ent_id, pixel, ray, hit, glb_surf, pmset);
        let mat = @shader(ctx);
        if let Option[Color]::Some(color) = @on_hit(ctx, primary_payload, mat) {
            framebuffer.splat(pixel, color);
        }

        match @on_shadow(ctx, &mut rnd, primary_payload, secondary_payload, mat) {
            ShadowRay::Simple(new_ray, color) => {
                write_secondary_ray(i, 0, new_ray);
                secondary.mat_id(i)  = mat.id + 1;
                secondary.color_r(i) = color.r;
                secondary.color_g(i) = color.g;
                secondary.color_b(i) = color.b;
                secondary.rays.id(i) = ray_id;
            },
            ShadowRay::Advanced(new_ray, color, mat_id) => {
                write_secondary_ray(i, 0, new_ray);
                secondary.mat_id(i)  = mat_id + 1;
                secondary.color_r(i) = color.r;
                secondary.color_g(i) = color.g;
                secondary.color_b(i) = color.b;
                secondary.rays.id(i) = ray_id;
            },
            _ => { /* None */
                secondary.rays.id(i) = -1;
            }
        }

        if let Option[Ray]::Some(new_ray) = @on_bounce(ctx, &mut rnd, primary_payload, mat) {
            write_primary_ray(i, 0, new_ray);
            write_primary_rnd_state(i, 0, rnd);
        } else {
            primary.rays.id(i) = -1;
        }
    });
}

fn @gpu_hit_shade_handler(dev_id: i32
                        , acc: Accelerator
                        , config: GPUKernelConfiguration
                        , atomics: Atomics
                        , shader: MaterialShader
                        , scene: Scene
                        , technique: Technique
                        , payload_info: PayloadInfo
                        , begin: i32
                        , end: i32
                        , spi: i32
                        , use_framebuffer: bool) -> () {    
    let mut primary : PrimaryStream;
    ignis_get_primary_stream_const(dev_id, 0, &mut primary);
    let mut secondary : SecondaryStream;
    ignis_get_secondary_stream_const(dev_id, 0, &mut secondary);

    let framebuffer = gpu_get_framebuffer(dev_id, spi, use_framebuffer, atomics);
    gpu_hit_shade(acc, config, shader, scene, technique, payload_info, framebuffer, primary, secondary, begin, end);
}

// Shade nonhits
fn @gpu_miss_shade( acc: Accelerator
<<<<<<< HEAD
                , technique: Technique
                , payload_info: PayloadInfo
                , framebuffer: AOVImage
                , primary: PrimaryStream
                , first: i32, last: i32, capacity: i32) -> () {
    let block_size = 64;

=======
                  , config: GPUKernelConfiguration
                  , technique: Technique
                  , payload_info: PayloadInfo
                  , framebuffer: AOVImage
                  , primary: PrimaryStream
                  , first: i32, last: i32) -> () {
>>>>>>> 2336b245
    let n = last - first;
    
    let read_primary_ray    = make_ray_stream_reader(primary.rays, 1);
    let get_primary_payload = make_primary_stream_payload_handler(primary, payload_info.primary_count, config.stream_capacity, 1, false);

    let on_miss = technique.on_miss;
<<<<<<< HEAD
    gpu_exec_1d(acc, n, block_size, |work_item| {
=======
    gpu_exec_1d(acc, n, config.block_size_miss, |work_item| {
>>>>>>> 2336b245
        let i = first + work_item.gidx();
        if i >= last {
            return()
        }

        let payload = get_primary_payload(i, 0);
        let ray     = read_primary_ray(i, 0);
        let ray_id  = primary.rays.id(i);
        let pixel   = make_pixelcoord_from_linear(ray_id, framebuffer.width, framebuffer.height, 0, 0);

        if let Option[Color]::Some(color) = @on_miss(ray, pixel, payload) {
            framebuffer.splat(pixel, color);
        }
        
        primary.rays.id(i) = -1; // Kill ray as it goes to nowhere
    });
}

fn @gpu_miss_shade_handler(dev_id: i32
                         , acc: Accelerator
                         , config: GPUKernelConfiguration
                         , atomics: Atomics
                         , technique: Technique
                         , payload_info: PayloadInfo
                         , begin: i32
                         , end: i32
                         , spi: i32
                         , use_framebuffer: bool) -> () {
    let mut primary: PrimaryStream;
    ignis_get_primary_stream_const(dev_id, 0, &mut primary);

    let framebuffer = gpu_get_framebuffer(dev_id, spi, use_framebuffer, atomics);
    gpu_miss_shade(acc, config, technique, payload_info, framebuffer, primary, begin, end);
}

// Handle advanced shadows
fn @gpu_advanced_shadow(is_hit: bool
                      , acc: Accelerator
                      , config: GPUKernelConfiguration
                      , shader: MaterialShader
                      , technique: Technique
                      , payload_info: PayloadInfo
                      , framebuffer: AOVImage
                      , secondary: SecondaryStream
<<<<<<< HEAD
                      , first: i32, last: i32, capacity: i32) -> () {
    let block_size = 64;

=======
                      , first: i32, last: i32) -> () {
>>>>>>> 2336b245
    let n = last - first;

    let read_secondary_ray    = make_ray_stream_reader(secondary.rays, 1);
    let read_secondary_color  = make_secondary_stream_color_reader(secondary, 1);
    let get_secondary_payload = make_secondary_stream_payload_handler(secondary, payload_info.secondary_count, config.stream_capacity, 1, false);

    let on_miss    = technique.on_shadow_miss;
    let on_hit     = technique.on_shadow_hit;
    let callback   = if is_hit { on_hit } else { on_miss };
    let block_size = if is_hit { config.block_size_advanced_shadow_hit } else { config.block_size_advanced_shadow_miss };

    gpu_exec_1d(acc, n, block_size, |work_item| {
        let i = first + work_item.gidx();
        if i >= last { return() }

        let color   = read_secondary_color(i, 0);
        let ray     = read_secondary_ray(i, 0);
        let payload = get_secondary_payload(i, 0);
        let ray_id  = secondary.rays.id(i);
        let pixel   = make_pixelcoord_from_linear(ray_id, framebuffer.width, framebuffer.height, 0, 0);

        if let Option[Color]::Some(new_color) = @callback(ray, pixel, shader, payload, color) {
            framebuffer.splat(pixel, new_color);
        }
    });
}

fn @gpu_advanced_shadow_handler(dev_id: i32
                              , acc: Accelerator
                              , config: GPUKernelConfiguration
                              , atomics: Atomics
                              , shader: MaterialShader
                              , technique: Technique
                              , payload_info: PayloadInfo
                              , begin: i32
                              , end: i32
                              , spi: i32
                              , use_framebuffer: bool
                              , is_hit: bool) -> () {
    let mut secondary: SecondaryStream;
    ignis_get_secondary_stream_const(dev_id, 0, &mut secondary);

    let framebuffer = gpu_get_framebuffer(dev_id, spi, use_framebuffer, atomics);
    gpu_advanced_shadow(is_hit, acc, config, shader, technique, payload_info, framebuffer, secondary, begin, end);
}

fn @gpu_copy_ray( rays: RayStream
                    , other_rays: RayStream
                    , src_id: i32
                    , dst_id: i32
                    ) -> () {
    other_rays.id(dst_id)    = rays.id(src_id);
    other_rays.org_x(dst_id) = rays.org_x(src_id);
    other_rays.org_y(dst_id) = rays.org_y(src_id);
    other_rays.org_z(dst_id) = rays.org_z(src_id);
    other_rays.dir_x(dst_id) = rays.dir_x(src_id);
    other_rays.dir_y(dst_id) = rays.dir_y(src_id);
    other_rays.dir_z(dst_id) = rays.dir_z(src_id);
    other_rays.tmin(dst_id)  = rays.tmin(src_id);
    other_rays.tmax(dst_id)  = rays.tmax(src_id);
    other_rays.flags(dst_id) = rays.flags(src_id);
}

fn @gpu_copy_primary_ray( primary: PrimaryStream
                    , other_primary: PrimaryStream
                    , src_id: i32
                    , dst_id: i32
                    , keep_hit: bool
                    , payload_count: i32
                    ) -> () {
    gpu_copy_ray(primary.rays, other_primary.rays, src_id, dst_id);
    if keep_hit {
        other_primary.ent_id(dst_id)  = primary.ent_id(src_id);
        other_primary.prim_id(dst_id) = primary.prim_id(src_id);
        other_primary.t(dst_id)       = primary.t(src_id);
        other_primary.u(dst_id)       = primary.u(src_id);
        other_primary.v(dst_id)       = primary.v(src_id);
    }
    other_primary.rnd(dst_id) = primary.rnd(src_id);

    for c in unroll(0, payload_count) {
        other_primary.payload(dst_id*payload_count + c) = primary.payload(src_id*payload_count + c);
    }
}

fn @gpu_copy_secondary_ray( secondary: SecondaryStream
                    , other_secondary: SecondaryStream
                    , src_id: i32
                    , dst_id: i32
                    , payload_count: i32
                    ) -> () {
    gpu_copy_ray(secondary.rays, other_secondary.rays, src_id, dst_id);
    other_secondary.mat_id(dst_id)  = secondary.mat_id(src_id);
    other_secondary.color_r(dst_id) = secondary.color_r(src_id);
    other_secondary.color_g(dst_id) = secondary.color_g(src_id);
    other_secondary.color_b(dst_id) = secondary.color_b(src_id);

    for c in unroll(0, payload_count) {
        other_secondary.payload(dst_id*payload_count + c) = secondary.payload(src_id*payload_count + c);
    }
}

fn @gpu_sort_primary( primary: PrimaryStream
                    , other_primary: PrimaryStream
                    , size: i32
                    , dev_id: i32
                    , acc: Accelerator
                    , config: GPUKernelConfiguration
                    , atomics: Atomics
                    , scene_info: SceneInfo
                    , payload_count: i32
                    , entity_per_material: &[i32]
                    , gpu_tmp:  &mut [i32]
                    , ray_begins: &mut [i32]
                    , ray_ends: &mut [i32]
                    ) -> () {
<<<<<<< HEAD
    let block_size = 1024;

=======
>>>>>>> 2336b245
    // Fill temporary buffer with 0s
    gpu_exec_1d(acc, scene_info.num_entities + 1, config.block_size_reset, |work_item| {
        let ent_id = work_item.gidx();
        if ent_id > scene_info.num_entities { return() }
        gpu_tmp(ent_id) = 0;
    });
    acc.sync();

    let num_geometries = scene_info.num_entities;
    fn @get_ent_arr_id(i: i32) {
        let k = primary.ent_id(i);
        select(k == InvalidHitId, num_geometries, k)
    }

    // Count number of rays for each geometry
    gpu_exec_1d(acc, size, config.block_size_sort_primary, |work_item| {
        let ray_id = work_item.gidx();
        if ray_id >= size { return() }

        atomics.add_global_i32(&mut gpu_tmp(get_ent_arr_id(ray_id)), 1);
    });
    acc.sync();

    // Perform a scan on the CPU (there are very few elements to scan)
    runtime_copy(dev_id, gpu_tmp as &[i8], 0, 0, ray_ends as &mut [i8], 0, sizeof[i32]() * (scene_info.num_entities + 1) as i64);
    let mut n = 0;
    for i in range(0, scene_info.num_entities + 1) {
        ray_begins(i) = n;
        n += ray_ends(i);
        ray_ends(i) = n;
    }
    runtime_copy(0, ray_begins as &[i8], 0, dev_id, gpu_tmp as &mut [i8], 0, sizeof[i32]() * (scene_info.num_entities + 1) as i64);

    // Sort rays
    gpu_exec_1d(acc, size, config.block_size_sort_primary, |work_item| {
        let src_id = work_item.gidx();
        if src_id >= size { return() }

        let dst_id = atomics.add_global_i32(&mut gpu_tmp(get_ent_arr_id(src_id)), 1);
        gpu_copy_primary_ray(primary, other_primary, src_id, dst_id, true, payload_count);
    });
    acc.sync();

    // Collapse entities to materials, because entities are ordered by material while loading
    // The assumption num_materials <= num_entities has to be strictly fulfilled
    let mut k = 0;
    for i in range(0, scene_info.num_materials) {
        let s = entity_per_material(i);

        // A material has at least one entity
        let start = ray_begins(k);
        let end   = ray_ends(k + s - 1);
        
        ray_begins(i) = start;
        ray_ends(i)   = end;
        
        k += s;
    }

    // Ensure the "invalids" are propagated
    ray_begins(scene_info.num_materials) = ray_begins(scene_info.num_entities);
    ray_ends(scene_info.num_materials)   = ray_ends(scene_info.num_entities);
}

fn @gpu_sort_secondary(secondary: SecondaryStream
                     , other_secondary: SecondaryStream
                     , size: i32
                     , payload_count: i32
                     , dev_id: i32
                     , acc: Accelerator
                     , config: GPUKernelConfiguration
                     , atomics: Atomics
                     , gpu_tmp:  &mut [i32]
                     ) -> (i32, i32) {
<<<<<<< HEAD
    let block_size = 1024;

=======
>>>>>>> 2336b245
    // Init temporary values to zero on the GPU
    let zero = 0 : i32;
    runtime_copy(0, &zero as &[i8], 0, dev_id, gpu_tmp as &mut [i8], 0, sizeof[i32]());             // Valid count
    runtime_copy(0, &zero as &[i8], 0, dev_id, gpu_tmp as &mut [i8], sizeof[i32](), sizeof[i32]()); // Invalid count

    // Count valid rays as a head start for invalid count
    gpu_exec_1d(acc, size, config.block_size_sort_secondary_simple, |work_item| {
        let src_id = work_item.gidx();
        if src_id >= size { return() }
        if secondary.rays.id(src_id) < 0 { return() } // Skip entries which no shadow ray requested

        if secondary.mat_id(src_id) < 0 {
            atomics.add_global_i32(&mut gpu_tmp(1), 1);
        }
    });
    acc.sync();

    // Sort rays
    gpu_exec_1d(acc, size, config.block_size_sort_secondary_simple, |work_item| {
        let src_id = work_item.gidx();
        if src_id >= size { return() }
        if secondary.rays.id(src_id) < 0 { return() } // Skip entries which no shadow ray requested

        let dst_id = if secondary.mat_id(src_id) < 0 {
            atomics.add_global_i32(&mut gpu_tmp(0), 1)
        } else {
            atomics.add_global_i32(&mut gpu_tmp(1), 1)
        };

        gpu_copy_secondary_ray(secondary, other_secondary, src_id, dst_id, payload_count);
    });
    acc.sync();

    // Get number of valids
    let mut valid_entries : i32;
    runtime_copy(dev_id, gpu_tmp as &[i8], 0, 0, &mut valid_entries as &mut [i8], 0, sizeof[i32]());
    let mut entries : i32;
    runtime_copy(dev_id, gpu_tmp as &[i8], sizeof[i32](), 0, &mut entries as &mut [i8], 0, sizeof[i32]());
    (valid_entries, entries)
}

fn @gpu_sort_secondary_with_materials( secondary: SecondaryStream
                                     , other_secondary: SecondaryStream
                                     , size: i32
                                     , dev_id: i32
                                     , acc: Accelerator
                                     , config: GPUKernelConfiguration
                                     , atomics: Atomics
                                     , scene_info: SceneInfo
                                     , payload_count: i32
                                     , gpu_tmp:  &mut [i32]
                                     , ray_begins: &mut [i32]
                                     , ray_ends: &mut [i32]
                                     ) -> (i32, i32) {
<<<<<<< HEAD
    let block_size    = 1024;
=======
>>>>>>> 2336b245
    let num_materials = scene_info.num_materials;
    let limit         = num_materials * 2;

    fn @map_id(i:i32) -> i32 {
        let id = secondary.mat_id(i); // Is +1
        select(id < 0, -id, num_materials + id) - 1
    }

    // Count number of rays for each geometry
    gpu_exec_1d(acc, size, config.block_size_sort_secondary_materials, |work_item| {
        let ray_id = work_item.gidx();
        if ray_id >= size { return() }

        atomics.add_global_i32(&mut gpu_tmp(map_id(ray_id)), 1);
    });
    acc.sync();

    // Perform a scan on the CPU (there are very few elements to scan)
    runtime_copy(dev_id, gpu_tmp as &[i8], 0, 0, ray_ends as &mut [i8], 0, sizeof[i32]() * limit as i64);
    let mut n = 0;
    for i in range(0, num_materials) {
        ray_begins(i) = n;
        n += ray_ends(i);
        ray_ends(i) = n;
    }
    let count = n;
    for i in range(num_materials, limit) {
        ray_begins(i) = n;
        n += ray_ends(i);
        ray_ends(i) = n;
    }

    runtime_copy(0, ray_begins as &[i8], 0, dev_id, gpu_tmp as &mut [i8], 0, sizeof[i32]() * limit as i64);

    // Sort rays
    gpu_exec_1d(acc, size, config.block_size_sort_secondary_materials, |work_item| {
        let src_id = work_item.gidx();
        if src_id >= size { return() }

        let dst_id = atomics.add_global_i32(&mut gpu_tmp(map_id(src_id)), 1);
        gpu_copy_secondary_ray(secondary, other_secondary, src_id, dst_id, payload_count);
    });
    acc.sync();

    (count, n)
}

fn @gpu_generate_rays( primary: PrimaryStream
                     , current_size: i32
                     , acc: Accelerator
                     , config: GPUKernelConfiguration
                     , emitter: RayEmitter
                     , payload_info: PayloadInfo
                     , next_id: i32
                     , film_width: i32
                     , film_height: i32
                     , spi: i32
                     ) -> i32 {
    let block_size = 64;

    let first_ray_id = next_id;
    let first_dst_id = current_size;
    let film_size    = film_width * film_height;
    let num_rays     = min(spi * film_size - first_ray_id, config.stream_capacity - first_dst_id);
    let film_div     = make_fast_div(film_width as u32);

    let ray_ids   = primary.rays.id;
    let write_ray = make_ray_stream_writer(primary.rays, 1);
    let write_rnd = make_primary_stream_rnd_state_writer(primary, 1);
    let write_id  = @ |i: i32, _: i32, id2: i32| ray_ids(i) = id2;

    let get_payload = make_primary_stream_payload_handler(primary, payload_info.primary_count, config.stream_capacity, 1, false);

    if num_rays <= 0 { /* TODO: Add error message! */ return(0) }

<<<<<<< HEAD
    gpu_exec_1d(acc, num_rays, block_size, |work_item| {
=======
    gpu_exec_1d(acc, num_rays, config.block_size_generate_rays, |work_item| {
>>>>>>> 2336b245
        let gid = work_item.gidx();
        if gid >= num_rays {
            return()
        }

        let ray_id = first_ray_id + gid;
        let dst_id = first_dst_id + gid;
        let sample = ray_id % spi;
        let pixel  = ray_id / spi;
        let y = fast_div(film_div, pixel as u32) as i32;
        let x = pixel - y * film_width;
        let payload = get_payload(dst_id, 0);

        let (ray, rnd) = @emitter(sample, x, y, film_width, film_height, payload);
        write_ray(dst_id, 0, ray);
        write_rnd(dst_id, 0, rnd);
        write_id(dst_id, 0, pixel);
    });
    acc.sync();

    current_size + num_rays
}

fn @gpu_generate_rays_handler(dev_id: i32
                            , size: i32
                            , acc: Accelerator
                            , config: GPUKernelConfiguration
                            , emitter: RayEmitter
                            , payload_info: PayloadInfo
                            , next_id: i32
                            , spi: i32
                            ) -> i32 {
    let work_info = get_work_info();

    let mut primary: PrimaryStream;
    ignis_get_primary_stream(dev_id, 0, &mut primary, config.stream_capacity);

    gpu_generate_rays(primary, size, acc, config, emitter, payload_info, next_id, work_info.width, work_info.height, spi)
}

fn @gpu_compact_primary( primary: PrimaryStream
                       , other_primary: PrimaryStream
                       , size: i32
                       , payload_count: i32
                       , dev_id: i32
                       , acc: Accelerator
                       , config: GPUKernelConfiguration
                       , atomics: Atomics
                       , gpu_tmp: &mut [i32]
                       ) -> i32 {
    let block_size = 1024;

    // reset temporary memory
    let mut counter = 0;
    runtime_copy(0, &counter as &[i8], 0, dev_id, gpu_tmp as &mut [i8], 0, sizeof[i32]());

    // Compact primary rays into another queue
<<<<<<< HEAD
    gpu_exec_1d(acc, size, block_size, |work_item| {
=======
    gpu_exec_1d(acc, size, config.block_size_compact_primary, |work_item| {
>>>>>>> 2336b245
        let src_id = work_item.gidx();
        if src_id >= size { return() }

        let ray_id = primary.rays.id(src_id);
        if ray_id < 0 { return() }

        let dst_id = atomics.add_global_i32(&mut gpu_tmp(0), 1);
        gpu_copy_primary_ray(primary, other_primary, src_id, dst_id, false, payload_count);
    });
    acc.sync();

    runtime_copy(dev_id, gpu_tmp as &[i8], 0, 0, &mut counter as &mut [i8], 0, sizeof[i32]());
    counter
}

fn @gpu_swap_primary_streams(dev_id: i32, a: &mut PrimaryStream, b: &mut PrimaryStream) -> () {
    swap(a, b);
    // We have to make sure that other parts of the runtime also swap it
    ignis_gpu_swap_primary_streams(dev_id); 
}

fn @gpu_swap_secondary_streams(dev_id: i32, a: &mut SecondaryStream, b: &mut SecondaryStream) -> () {
    swap(a, b);
    // We have to make sure that other parts of the runtime also swap it
    ignis_gpu_swap_secondary_streams(dev_id); 
}

fn @gpu_trace( dev_id: i32
             , acc: Accelerator
             , config: GPUKernelConfiguration
             , atomics: Atomics
             , scene_info: SceneInfo
             , pipeline: Pipeline
             , payload_info: PayloadInfo
             , spi: i32
             , likely: fn (bool) -> bool
             ) -> () {
    let work_info = get_work_info();

    let mut primary:         PrimaryStream;
    let mut other_primary:   PrimaryStream;
    let mut secondary:       SecondaryStream;
    let mut other_secondary: SecondaryStream;
    ignis_get_primary_stream(  dev_id, 0, &mut primary,         config.stream_capacity);
    ignis_get_primary_stream(  dev_id, 1, &mut other_primary,   config.stream_capacity);
    ignis_get_secondary_stream(dev_id, 0, &mut secondary,       config.stream_capacity);
    ignis_get_secondary_stream(dev_id, 1, &mut other_secondary, config.stream_capacity);

    let mut gpu_tmp : &mut [i32];
    ignis_gpu_get_tmp_buffer(dev_id, &mut gpu_tmp);

    // These two buffers are on the host only
    let mut temp : TemporaryStorageHost;
    ignis_get_temporary_storage(dev_id, &mut temp);

    let mut id = 0;
    let mut current_size = 0;
    let num_rays = spi * work_info.width * work_info.height;
    while id < num_rays || current_size > 0 {
        // Regenerate rays
        if current_size < config.stream_capacity && id < num_rays {
            let before_s = current_size;
            current_size = pipeline.on_generate(id, current_size, 0, 0, work_info.width, work_info.height);
            let added    = current_size - before_s;
            id += added;
            stats::add_quantity(stats::Quantity::CameraRayCount, added);
        }

        // Special case: No entities to intersect
        if scene_info.num_entities == 0 {
            pipeline.on_miss_shade(0, current_size);
            current_size = 0;
            acc.sync();
            continue()
        }

        // Traverse primary rays
        pipeline.on_traverse_primary(current_size);

        // Sort rays by entity
        gpu_sort_primary(primary, other_primary, current_size, dev_id, acc, config, atomics, scene_info, payload_info.primary_count, temp.entity_per_material, gpu_tmp, temp.ray_begins, temp.ray_ends);
        gpu_swap_primary_streams(dev_id, &mut primary, &mut other_primary);

        // Shade rays
        let mut first = 0;
        for mat_id in range(0, scene_info.num_materials) {
            let last = temp.ray_ends(mat_id);
            if first < last {
                pipeline.on_hit_shade(mat_id, first, last);
                // acc.sync(); // Uncomment this for debugging
                first = last;
            }
        }

        // Shade non-hits as well
        let last = temp.ray_ends(scene_info.num_materials);
        if first < last {
            pipeline.on_miss_shade(first, last);
            // Do not set first as last (to make sure they drop out)
        }

        current_size       = first;
        let secondary_size = first;
        acc.sync();

        if likely(first > 0) {
            pipeline.on_traverse_secondary(secondary_size);

            // Trace secondary rays
            if work_info.advanced_shadows {                
                // Secondary stream is modified, sort it to have valid shadows first, invalids last
                let (valid_count, count) = gpu_sort_secondary(secondary, other_secondary, secondary_size, payload_info.secondary_count, dev_id, acc, config, atomics, gpu_tmp);
                gpu_swap_secondary_streams(dev_id, &mut secondary, &mut other_secondary);

                if valid_count != 0 {
                    // Call valids (miss)
                    pipeline.on_advanced_shadow(0, 0, valid_count, false);
                }

                if valid_count < count {
                    // Call invalids (hits)
                    pipeline.on_advanced_shadow(0, valid_count, count, true);
                }
                acc.sync();
            } else if work_info.advanced_shadows {                
                // Secondary stream is modified, sort it to have valid shadows first, invalids last
                let (valid_count, count) = gpu_sort_secondary_with_materials(secondary, other_secondary, secondary_size, dev_id, acc, config, atomics, scene_info, payload_info.secondary_count, gpu_tmp, temp.ray_begins, temp.ray_ends);
                gpu_swap_secondary_streams(dev_id, &mut secondary, &mut other_secondary);

                let mut sfirst = 0;
                if valid_count != 0 {
                    // Call valids (miss)
                    for mat_id in range(0, scene_info.num_materials) {
                        let slast = temp.ray_ends(mat_id);
                        if sfirst < slast {
                            pipeline.on_advanced_shadow(mat_id, sfirst, slast, false);
                            sfirst = slast;
                        }
                    }
                }

                if valid_count < count {
                    // Call invalids (hits)
                    for mat_id in range(0, scene_info.num_materials) {
                        let slast = temp.ray_ends(scene_info.num_materials + mat_id);
                        if sfirst < slast {
                            pipeline.on_advanced_shadow(mat_id, sfirst, slast, true);
                            sfirst = slast;
                        }
                    }
                }
                acc.sync();
            }
            stats::add_quantity(stats::Quantity::ShadowRayCount, secondary_size);

            // Compact primary rays
            current_size = gpu_compact_primary(primary, other_primary, current_size, payload_info.primary_count, dev_id, acc, config, atomics, gpu_tmp);
            gpu_swap_primary_streams(dev_id, &mut primary, &mut other_primary);
            stats::add_quantity(stats::Quantity::BounceRayCount, current_size);
        }
    }
}

// GPU device ----------------------------------------------------------------------

fn @make_gpu_device( dev_id: i32
                   , acc: Accelerator
                   , config: GPUKernelConfiguration
                   , min_max: MinMax
                   , accb: DeviceBufferAccessor
                   , atomics: Atomics
                   , is_nvvm: bool
                   ) = Device {
    id    = dev_id,
    trace = @ |scene_info, pipeline, payload_info, spi| {
        gpu_trace(
            dev_id,
            acc,
            config,
            atomics,
            scene_info,
            pipeline,
            payload_info,
            spi,
            if is_nvvm { nvvm_likely } else { null_likely }
        )
    },
    generate_rays = @ | emitter, payload_info, next_id, size, _xmin, _ymin, _xmax, _ymax, spi | -> i32 {
        gpu_generate_rays_handler(dev_id, size, acc, config, emitter, payload_info, next_id, spi)
    },
    handle_traversal_primary = @ | scene_tracer, size | {
        let mut primary: PrimaryStream;
        ignis_get_primary_stream_const(dev_id, 0, &mut primary);

        gpu_traverse_primary(primary, scene_tracer, size, min_max, acc, config);
    },
    handle_traversal_secondary = @ | scene_tracer, size, is_advanced, spi, use_framebuffer | {
        let mut secondary: SecondaryStream;
        ignis_get_secondary_stream_const(dev_id, 0, &mut secondary);

        let framebuffer = gpu_get_framebuffer(dev_id, spi, use_framebuffer, atomics);
        gpu_traverse_secondary(secondary, scene_tracer, size, min_max, acc, config, framebuffer, is_advanced);
    },
    handle_miss_shader = @ | technique, payload_info, first, last, spi, use_framebuffer | {
        gpu_miss_shade_handler(dev_id, acc, config, atomics, technique, payload_info, first, last, spi, use_framebuffer);
    },
    handle_hit_shader = @ | shader, scene, technique, payload_info, first, last, spi, use_framebuffer | {
        gpu_hit_shade_handler(dev_id, acc, config, atomics, shader, scene, technique, payload_info, first, last, spi, use_framebuffer);
    },
    handle_advanced_shadow_shader = @ | shader, technique, payload_info, first, last, spi, use_framebuffer, is_hit | {
        gpu_advanced_shadow_handler(dev_id, acc, config, atomics, shader, technique, payload_info, first, last, spi, use_framebuffer, is_hit);
    },
    get_traversal_handler_multiple = @ | prims | make_gpu_scene_local_handler_multiple(prims, min_max), 
    sync = @ || acc.sync(),
    parallel_range = @ |body| {
        @|start, end| {
            let size = end - start;
            if size > 0 {
                fn @run_1d(block_size: i32) {
                    gpu_exec_1d(acc, size, block_size, |work_item| {
                        let gid = work_item.gidx();
                        if gid >= size { return() }
                        @ body(gid + start)
                    })
                }

<<<<<<< HEAD
                if size <= 256 { 
                    run_1d(32)
                } else { 
                    run_1d(64)
=======
                if size <= config.block_size_parallel_range_1d { 
                    run_1d(config.block_size_parallel_range_1d / 2)
                } else { 
                    run_1d(config.block_size_parallel_range_1d)
>>>>>>> 2336b245
                }
            }
        }
    },
    parallel_range_2d = @ |body| {
        @|start_x, end_x, start_y, end_y| {
            let size_x = end_x - start_x;
            let size_y = end_y - start_y;

            if size_x > 0 && size_y > 0 {
                fn @run_2d(block_size:i32) {
                    let grid  = (round_up(size_x, block_size), round_up(size_y, block_size), 1);
                    let block = (block_size, block_size, 1);
                    acc.exec( @|work_item| {
                        let (sw_t_x, sw_t_y) = gpu_swizzle_2d_id(8, work_item);
                        if sw_t_x >= size_x || sw_t_y >= size_y { return() }
                        
                        @ body(sw_t_x + start_x, sw_t_y + start_y)
                    })(grid, block);
                }

<<<<<<< HEAD
                if size_x <= 48 && size_y <= 48 { 
                    run_2d(16)
                } else { 
                    run_2d(32)
=======
                if size_x <= config.block_size_parallel_range_2d && size_y <= config.block_size_parallel_range_2d { 
                    run_2d(config.block_size_parallel_range_2d / 2)
                } else { 
                    run_2d(config.block_size_parallel_range_2d)
>>>>>>> 2336b245
                }
            }
        }
    },
    parallel_reduce_i32     = @|n, elem, op| reduce[i32](make_gpu_parallel_reduce_handler(dev_id, acc, config), n, elem, op),
    parallel_reduce_f32     = @|n, elem, op| reduce[f32](make_gpu_parallel_reduce_handler(dev_id, acc, config), n, elem, op),
    parallel_reduce_handler = make_gpu_parallel_reduce_handler(dev_id, acc, config),
    get_device_buffer_accessor = @|| accb,
    load_scene_bvh = @|prim_type| {
        let mut nodes: &[Node2];
        let mut objs:  &[EntityLeaf1];
        ignis_load_bvh2_ent(dev_id, prim_type, &mut nodes, &mut objs);
        make_gpu_bvh2_ent(nodes, objs, accb)
    },
    load_scene_info = @|| {
        let mut info: SceneInfo;
        ignis_load_scene_info(dev_id, &mut info);
        info
    },
    load_dyntable = @ |name| -> DynTable {
        let mut table: DynTableData;
        ignis_load_dyntable(dev_id, name, &mut table);
        make_dyntable(table, accb)
    },
    load_fixtable = @ |name| -> DeviceBuffer {
        let mut ptr      : &[u8];
        let mut bytesize : i32;
        ignis_load_fixtable(dev_id, name, &mut ptr, &mut bytesize);
        accb(ptr as &[f32], (bytesize as i64 / sizeof[i32]()) as i32 /* Byte to unit */)
    },
    load_image = @ |filename, channel_count| {
        let mut pixel_data : &[f32];
        let mut width      : i32;
        let mut height     : i32;
        ignis_load_image(dev_id, filename, &mut pixel_data, &mut width, &mut height, channel_count);

        let stride = width; // Drop mutable attribute
        let q = pixel_data as &addrspace(1)[f32];
        if channel_count == 1 {
            make_image_mono(if is_nvvm { @ |x, y| nvvm_ldg_f32(&q(y * stride + x)) } 
                            else { @ |x, y| q(y * stride + x) },
                            width, height)
        } else {
            make_image_rgba32(if is_nvvm { @ |x, y| nvvm_load_vec4(q, y * stride + x) } 
                              else { @ |x, y| amdgpu_load_vec4(q, y * stride + x) },
                              width, height)
        }
    },
    load_image_by_id = @ |id, channel_count| {
        let mut pixel_data : &[f32];
        let mut width      : i32;
        let mut height     : i32;
        ignis_load_image_by_id(dev_id, id, &mut pixel_data, &mut width, &mut height, channel_count);

        let stride = width; // Drop mutable attribute
        let q = pixel_data as &addrspace(1)[f32];
        if channel_count == 1 {
            make_image_mono(if is_nvvm { @ |x, y| nvvm_ldg_f32(&q(y * stride + x)) } 
                            else { @ |x, y| q(y * stride + x) },
                            width, height)
        } else {
            make_image_rgba32(if is_nvvm { @ |x, y| nvvm_load_vec4(q, y * stride + x) } 
                              else { @ |x, y| amdgpu_load_vec4(q, y * stride + x) },
                              width, height)
        }
    },
    load_packed_image = @ |filename, channel_count, is_linear| {
        let mut pixel_data : &[u8];
        let mut width      : i32;
        let mut height     : i32;
        ignis_load_packed_image(dev_id, filename, &mut pixel_data, &mut width, &mut height, channel_count, is_linear);

        let stride = width; // Drop mutable attribute
        if channel_count == 1 {
            let q = pixel_data as &addrspace(1)[u8];
            make_image_mono(if is_nvvm { @ |x, y| image_mono_unpack(nvvm_ldg_u8(&(q(y * stride + x)))) }
                            else { @ |x, y| image_mono_unpack(q(y * stride + x)) },
                            width, height)
        } else {
            let hint_opaque = channel_count == 3;
            let q = pixel_data as &addrspace(1)[i32];
            make_image_rgba32(if is_nvvm { @ |x, y| image_rgba_unpack(bitcast[u32](nvvm_ldg_i32(&(q(y * stride + x)))), hint_opaque) }
                              else { @ |x, y| image_rgba_unpack(bitcast[u32](q(y * stride + x)), hint_opaque) },
                              width, height)
        }
    },
    load_packed_image_by_id = @ |id, channel_count, is_linear| {
        let mut pixel_data : &[u8];
        let mut width      : i32;
        let mut height     : i32;
        ignis_load_packed_image_by_id(dev_id, id, &mut pixel_data, &mut width, &mut height, channel_count, is_linear);

        let stride = width; // Drop mutable attribute
        if channel_count == 1 {
            let q = pixel_data as &addrspace(1)[u8];
            make_image_mono(if is_nvvm { @ |x, y| image_mono_unpack(nvvm_ldg_u8(&(q(y * stride + x)))) }
                            else { @ |x, y| image_mono_unpack(q(y * stride + x)) },
                            width, height)
        } else {
            let hint_opaque = channel_count == 3;
            let q = pixel_data as &addrspace(1)[i32];
            make_image_rgba32(if is_nvvm { @ |x, y| image_rgba_unpack(bitcast[u32](nvvm_ldg_i32(&(q(y * stride + x)))), hint_opaque) }
                              else { @ |x, y| image_rgba_unpack(bitcast[u32](q(y * stride + x)), hint_opaque) },
                              width, height)
        }
    },
    load_aov_image = @ |id, spi| {
        let work_info = get_work_info();
        gpu_get_aov_image(id, dev_id, work_info.width, work_info.height, spi, atomics)
    },
    load_rays = @ || {
        let mut rays: &[StreamRay]; // TODO: Alignment?
        ignis_load_rays(dev_id, &mut rays);
        rays
    },
    load_host_buffer       = load_cpu_buffer,
    load_host_buffer_by_id = load_cpu_buffer_by_id,
    load_buffer = @ |filename| {
        let mut ptr      : &[u8];
        let mut bytesize : i32;
        ignis_load_buffer(dev_id, filename, &mut ptr, &mut bytesize);
        accb(ptr as &[f32], (bytesize as i64 / sizeof[i32]()) as i32 /* Byte to unit */)
    },
    load_buffer_by_id = @ |id| {
        let mut ptr      : &[u8];
        let mut bytesize : i32;
        ignis_load_buffer_by_id(dev_id, id, &mut ptr, &mut bytesize);
        accb(ptr as &[f32], (bytesize as i64 / sizeof[i32]()) as i32 /* Byte to unit */)
    },
    request_buffer = @ |name, size, flags| {
        let mut ptr : &[u8];
        ignis_request_buffer(dev_id, name, &mut ptr, size * sizeof[i32]() as i32, flags);
        accb(ptr as &[f32], size)
    },
    make_buffer = accb,
    dump_buffer = @ |id, filename| ignis_dbg_dump_buffer(dev_id, id, filename),
    request_debug_output = @|| {
        let mut ptr : &[u8];
        let size = 4096;
        ignis_request_buffer(dev_id, "__dbg_output", &mut ptr, size * sizeof[i32]() as i32, 0);
        let buffer = accb(ptr as &[f32], size);
        make_debug_output(buffer)
    },
    get_local_parameter_i32   = @|name, def| registry::get_local_parameter_i32(  dev_id, name, def),
    get_local_parameter_f32   = @|name, def| registry::get_local_parameter_f32(  dev_id, name, def),
    get_local_parameter_vec3  = @|name, def| registry::get_local_parameter_vec3( dev_id, name, def),
    get_local_parameter_color = @|name, def| registry::get_local_parameter_color(dev_id, name, def)
};

fn @make_default_gpu_kernel_config() = GPUKernelConfiguration {
    block_size_traversal_primary        = 64,
    block_size_traversal_secondary      = 64,
    block_size_hit                      = 64,
    block_size_miss                     = 128,
    block_size_advanced_shadow_hit      = 64,
    block_size_advanced_shadow_miss     = 128,
    block_size_generate_rays            = 64,
    block_size_sort_primary             = 1024,
    block_size_sort_secondary_simple    = 1024,
    block_size_sort_secondary_materials = 1024,
    block_size_compact_primary          = 1024,
    block_size_reset                    = 1024,
    block_size_parallel_range_1d        = 512,
    block_size_parallel_range_2d        = 32,
    block_size_parallel_reduce          = 512,
    stream_capacity                     = 1024 * 1024,
};

fn @make_nvvm_device(dev: i32, config: GPUKernelConfiguration) -> Device {
    let dev_id  = runtime_device(1, dev);
    let atomics = Atomics {
        add_global_i32 = @ |p, i| nvvm_atomic_add_global_i32(p as &mut addrspace(1)i32, i),
        add_global_f32 = @ |p, i| nvvm_atomic_add_global_f32(p as &mut addrspace(1)f32, i),
        min_global_i32 = @ |p, i| nvvm_atomic_min_global_i32(p as &mut addrspace(1)i32, i),
        max_global_i32 = @ |p, i| nvvm_atomic_max_global_i32(p as &mut addrspace(1)i32, i),
        add_shared_i32 = @ |p, i| nvvm_atomic_add_shared(p, i),
        add_shared_f32 = @ |p, i| atomic_p3(11:u32, p, i, 2:u32, "")
    };
    let accessor = DeviceBufferGlobalElementAccessor {
        load_f32  = @|p: &addrspace(1)[f32], i: i32| nvvm_ldg_f32(&(p(i))),
        load_i32  = @|p: &addrspace(1)[i32], i: i32| nvvm_ldg_i32(&(p(i))),
        load_vf32 = @|p: &addrspace(1)[f32], i: i32| {
            let v = nvvm_ldg4_f32(&(&p(i) as &addrspace(1)[simd[f32 * 4]](0)));
            (v(0), v(1), v(2), v(3))
        },
        load_vi32 = @|p: &addrspace(1)[i32], i: i32| {
            let v = nvvm_ldg4_i32(&(&p(i) as &addrspace(1)[simd[i32 * 4]](0)));
            (v(0), v(1), v(2), v(3))
        }
    };

    make_gpu_device(
        dev_id,
        nvvm_accelerator(dev),
        config,
        make_default_min_max(), //make_nvvm_min_max(), // The NVVM min_max stuff seems to be slow compared to the default one
        @ |ptr, size| make_gpu_buffer(dev_id, ptr as &addrspace(1)[f32], size, atomics, accessor),
        atomics,
        true
    )
}

fn @make_amdgpu_device(dev: i32, config: GPUKernelConfiguration) -> Device {
    let dev_id  = runtime_device(3, dev);
    let atomics = Atomics {
        add_global_i32 = @ |p, i| amdgcn_atomic_add_global_i32(p as &mut addrspace(1)i32, i),
        add_global_f32 = @ |p, i| amdgcn_atomic_add_global_f32(p as &mut addrspace(1)f32, i),
        min_global_i32 = @ |p, i| amdgcn_atomic_min_global_i32(p as &mut addrspace(1)i32, i),
        max_global_i32 = @ |p, i| amdgcn_atomic_max_global_i32(p as &mut addrspace(1)i32, i),
        add_shared_i32 = @ |p, i| amdgcn_atomic_add_shared(p, i),
        add_shared_f32 = @ |p, i| atomic_p3(11:u32, p, i, 2:u32, "wavefront")
    };
    let accessor = DeviceBufferGlobalElementAccessor {
        load_f32  = @|p: &addrspace(1)[f32], i:i32| p(i),
        load_i32  = @|p: &addrspace(1)[i32], i:i32| p(i),
        load_vf32 = @|p: &addrspace(1)[f32], i:i32| {
            let v = (&p(i) as &addrspace(1)[simd[f32 * 4]])(0);
            (v(0), v(1), v(2), v(3))
        },
        load_vi32 = @|p: &addrspace(1)[i32], i:i32| {
            let v = (&p(i) as &addrspace(1)[simd[i32 * 4]])(0);
            (v(0), v(1), v(2), v(3))
        }
    };

    make_gpu_device(
        dev_id,
        amdgpu_accelerator(dev),
        config,
        make_default_min_max(), //make_amdgpu_min_max(),
        @ |ptr, size| make_gpu_buffer(dev_id, ptr as &addrspace(1)[f32], size, atomics, accessor),
<<<<<<< HEAD
        atomics,
        false
    )
}

// Should be in intrinsics_opencl.impala [legacy atomics (OpenCL 1.1)]
#[import(cc = "device", name = "atomic_max")]     fn ig_opencl_atomic_max_global(&mut addrspace(1)i32, i32) -> i32;
#[import(cc = "device", name = "atomic_cmpxchg")] fn ig_opencl_atomic_cmpxchg_global(&mut addrspace(1)i32, i32, i32) -> i32;
#[import(cc = "device", name = "atomic_cmpxchg")] fn ig_opencl_atomic_cmpxchg_shared(&mut addrspace(3)i32, i32, i32) -> i32;

// Not deterministic :/
// https://stackoverflow.com/questions/57729249/why-does-the-opencl-atomic-add-implementation-for-float-produce-a-non-determinis
fn ig_opencl_atomic_add_global_f32(p: &mut addrspace(1)f32, val: f32) -> f32 {
    let mut old = *p;
    let mut sum = old + val;
    while ig_opencl_atomic_cmpxchg_global(p as &mut addrspace(1)i32, bitcast[i32](old), bitcast[i32](sum)) != bitcast[i32](old) {
        old = *p;
        sum = old + val;
    }
    old
}

fn ig_opencl_atomic_add_shared_f32(p: &mut addrspace(3)f32, val: f32) -> f32 {
    let mut old = *p;
    let mut sum = old + val;
    while ig_opencl_atomic_cmpxchg_shared(p as &mut addrspace(3)i32, bitcast[i32](old), bitcast[i32](sum)) != bitcast[i32](old) {
        old = *p;
        sum = old + val;
    }
    old
}

fn @make_opencl_device(dev: i32) -> Device {
    let dev_id  = runtime_device(2, dev);
    let atomics = Atomics { // TODO: These are all legacy atomics (OpenCL 1.1)
        add_global_i32 = @ |p, i| opencl_atomic_add_global(p as &mut addrspace(1)i32, i),
        add_global_f32 = @ |p, i| ig_opencl_atomic_add_global_f32(p as &mut addrspace(1)f32, i),
        min_global_i32 = @ |p, i| opencl_atomic_min_global(p as &mut addrspace(1)i32, i),
        max_global_i32 = @ |p, i| ig_opencl_atomic_max_global(p as &mut addrspace(1)i32, i),
        add_shared_i32 = @ |p, i| opencl_atomic_add_shared(p, i),
        add_shared_f32 = @ |p, i| ig_opencl_atomic_add_shared_f32(p, i),
    };
    let accessor = DeviceBufferGlobalElementAccessor {
        load_f32  = @|p: &addrspace(1)[f32], i:i32| p(i),
        load_i32  = @|p: &addrspace(1)[i32], i:i32| p(i),
        load_vf32 = @|p: &addrspace(1)[f32], i:i32| {
            let v = (&p(i) as &addrspace(1)[simd[f32 * 4]])(0);
            (v(0), v(1), v(2), v(3))
        },
        load_vi32 = @|p: &addrspace(1)[i32], i:i32| {
            let v = (&p(i) as &addrspace(1)[simd[i32 * 4]])(0);
            (v(0), v(1), v(2), v(3))
        }
    };

    make_gpu_device(
        dev_id,
        opencl_accelerator(dev),
        make_default_min_max(),
        @ |ptr, size| make_gpu_buffer(dev_id, ptr as &addrspace(1)[f32], size, atomics, accessor),
=======
>>>>>>> 2336b245
        atomics,
        false
    )
}<|MERGE_RESOLUTION|>--- conflicted
+++ resolved
@@ -109,20 +109,6 @@
 }
 
 fn @gpu_hit_shade( acc: Accelerator
-<<<<<<< HEAD
-             , shader: MaterialShader
-             , scene: Scene
-             , technique: Technique
-             , payload_info: PayloadInfo
-             , framebuffer: AOVImage
-             , primary: PrimaryStream
-             , secondary: SecondaryStream
-             , first: i32, last: i32, capacity: i32) -> () {
-    let block_size = 64; // Depends on the complexity of the actual technique + shader
-                         // We could set it based the given n,
-                         // but that would require dynamic block_size or shader for each block_size which is too costly
-
-=======
                  , config: GPUKernelConfiguration
                  , shader: MaterialShader
                  , scene: Scene
@@ -132,7 +118,6 @@
                  , primary: PrimaryStream
                  , secondary: SecondaryStream
                  , first: i32, last: i32) -> () {
->>>>>>> 2336b245
     let n = last - first;
 
     let entities = scene.entities;
@@ -151,11 +136,7 @@
     let on_hit    = technique.on_hit;
     let on_shadow = technique.on_shadow;
     let on_bounce = technique.on_bounce;
-<<<<<<< HEAD
-    gpu_exec_1d(acc, n, block_size, |work_item| {
-=======
     gpu_exec_1d(acc, n, config.block_size_hit, |work_item| {
->>>>>>> 2336b245
         let i = first + work_item.gidx();
         if i >= last {
             return()
@@ -236,33 +217,19 @@
 
 // Shade nonhits
 fn @gpu_miss_shade( acc: Accelerator
-<<<<<<< HEAD
-                , technique: Technique
-                , payload_info: PayloadInfo
-                , framebuffer: AOVImage
-                , primary: PrimaryStream
-                , first: i32, last: i32, capacity: i32) -> () {
-    let block_size = 64;
-
-=======
                   , config: GPUKernelConfiguration
                   , technique: Technique
                   , payload_info: PayloadInfo
                   , framebuffer: AOVImage
                   , primary: PrimaryStream
                   , first: i32, last: i32) -> () {
->>>>>>> 2336b245
     let n = last - first;
     
     let read_primary_ray    = make_ray_stream_reader(primary.rays, 1);
     let get_primary_payload = make_primary_stream_payload_handler(primary, payload_info.primary_count, config.stream_capacity, 1, false);
 
     let on_miss = technique.on_miss;
-<<<<<<< HEAD
-    gpu_exec_1d(acc, n, block_size, |work_item| {
-=======
     gpu_exec_1d(acc, n, config.block_size_miss, |work_item| {
->>>>>>> 2336b245
         let i = first + work_item.gidx();
         if i >= last {
             return()
@@ -307,13 +274,7 @@
                       , payload_info: PayloadInfo
                       , framebuffer: AOVImage
                       , secondary: SecondaryStream
-<<<<<<< HEAD
-                      , first: i32, last: i32, capacity: i32) -> () {
-    let block_size = 64;
-
-=======
                       , first: i32, last: i32) -> () {
->>>>>>> 2336b245
     let n = last - first;
 
     let read_secondary_ray    = make_ray_stream_reader(secondary.rays, 1);
@@ -430,11 +391,6 @@
                     , ray_begins: &mut [i32]
                     , ray_ends: &mut [i32]
                     ) -> () {
-<<<<<<< HEAD
-    let block_size = 1024;
-
-=======
->>>>>>> 2336b245
     // Fill temporary buffer with 0s
     gpu_exec_1d(acc, scene_info.num_entities + 1, config.block_size_reset, |work_item| {
         let ent_id = work_item.gidx();
@@ -509,11 +465,6 @@
                      , atomics: Atomics
                      , gpu_tmp:  &mut [i32]
                      ) -> (i32, i32) {
-<<<<<<< HEAD
-    let block_size = 1024;
-
-=======
->>>>>>> 2336b245
     // Init temporary values to zero on the GPU
     let zero = 0 : i32;
     runtime_copy(0, &zero as &[i8], 0, dev_id, gpu_tmp as &mut [i8], 0, sizeof[i32]());             // Valid count
@@ -568,10 +519,6 @@
                                      , ray_begins: &mut [i32]
                                      , ray_ends: &mut [i32]
                                      ) -> (i32, i32) {
-<<<<<<< HEAD
-    let block_size    = 1024;
-=======
->>>>>>> 2336b245
     let num_materials = scene_info.num_materials;
     let limit         = num_materials * 2;
 
@@ -630,8 +577,6 @@
                      , film_height: i32
                      , spi: i32
                      ) -> i32 {
-    let block_size = 64;
-
     let first_ray_id = next_id;
     let first_dst_id = current_size;
     let film_size    = film_width * film_height;
@@ -647,11 +592,7 @@
 
     if num_rays <= 0 { /* TODO: Add error message! */ return(0) }
 
-<<<<<<< HEAD
-    gpu_exec_1d(acc, num_rays, block_size, |work_item| {
-=======
     gpu_exec_1d(acc, num_rays, config.block_size_generate_rays, |work_item| {
->>>>>>> 2336b245
         let gid = work_item.gidx();
         if gid >= num_rays {
             return()
@@ -702,18 +643,12 @@
                        , atomics: Atomics
                        , gpu_tmp: &mut [i32]
                        ) -> i32 {
-    let block_size = 1024;
-
     // reset temporary memory
     let mut counter = 0;
     runtime_copy(0, &counter as &[i8], 0, dev_id, gpu_tmp as &mut [i8], 0, sizeof[i32]());
 
     // Compact primary rays into another queue
-<<<<<<< HEAD
-    gpu_exec_1d(acc, size, block_size, |work_item| {
-=======
     gpu_exec_1d(acc, size, config.block_size_compact_primary, |work_item| {
->>>>>>> 2336b245
         let src_id = work_item.gidx();
         if src_id >= size { return() }
 
@@ -940,17 +875,10 @@
                     })
                 }
 
-<<<<<<< HEAD
-                if size <= 256 { 
-                    run_1d(32)
-                } else { 
-                    run_1d(64)
-=======
                 if size <= config.block_size_parallel_range_1d { 
                     run_1d(config.block_size_parallel_range_1d / 2)
                 } else { 
                     run_1d(config.block_size_parallel_range_1d)
->>>>>>> 2336b245
                 }
             }
         }
@@ -972,17 +900,10 @@
                     })(grid, block);
                 }
 
-<<<<<<< HEAD
-                if size_x <= 48 && size_y <= 48 { 
-                    run_2d(16)
-                } else { 
-                    run_2d(32)
-=======
                 if size_x <= config.block_size_parallel_range_2d && size_y <= config.block_size_parallel_range_2d { 
                     run_2d(config.block_size_parallel_range_2d / 2)
                 } else { 
                     run_2d(config.block_size_parallel_range_2d)
->>>>>>> 2336b245
                 }
             }
         }
@@ -1214,7 +1135,6 @@
         config,
         make_default_min_max(), //make_amdgpu_min_max(),
         @ |ptr, size| make_gpu_buffer(dev_id, ptr as &addrspace(1)[f32], size, atomics, accessor),
-<<<<<<< HEAD
         atomics,
         false
     )
@@ -1247,7 +1167,7 @@
     old
 }
 
-fn @make_opencl_device(dev: i32) -> Device {
+fn @make_opencl_device(dev: i32, config: GPUKernelConfiguration) -> Device {
     let dev_id  = runtime_device(2, dev);
     let atomics = Atomics { // TODO: These are all legacy atomics (OpenCL 1.1)
         add_global_i32 = @ |p, i| opencl_atomic_add_global(p as &mut addrspace(1)i32, i),
@@ -1273,10 +1193,9 @@
     make_gpu_device(
         dev_id,
         opencl_accelerator(dev),
+        config,
         make_default_min_max(),
         @ |ptr, size| make_gpu_buffer(dev_id, ptr as &addrspace(1)[f32], size, atomics, accessor),
-=======
->>>>>>> 2336b245
         atomics,
         false
     )

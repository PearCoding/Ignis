--- conflicted
+++ resolved
@@ -11,14 +11,9 @@
     dir:     Vec3, // Direction of the ray
     inv_dir: Vec3, // Inverse of the direction
     inv_org: Vec3, // Origin multiplied by the inverse of the direction
-<<<<<<< HEAD
     tmin:    f32,  // Minimum distance from the origin
-    tmax:    f32   // Maximum distance from the origin
-=======
-    tmin: f32,     // Minimum distance from the origin
-    tmax: f32,     // Maximum distance from the origin
-    flags: u32
->>>>>>> 9fd08c7f
+    tmax:    f32,  // Maximum distance from the origin
+    flags:   u32
 }
 
 type RayOctant = i32;

// BVH layout ----------------------------------------------------------------------

struct Node2 {
    bounds: [f32 * 12], // lo_x, hi_x, lo_y, hi_y, ...
    child:  [i32 * 2],
    pad:    [i32 * 2]
}

struct Tri1 {
    v0: [f32 * 3],
    pad: i32,
    e1: [f32 * 3],
    pad2: i32,
    e2: [f32 * 3],
    prim_id: i32
}

fn @make_gpu_node(j: i32, nodes: &[Node2], is_nvvm: bool) -> Node {
    let load4_f32 = @ |p: &addrspace(1)[simd[f32 * 4]], i: i32| if is_nvvm { nvvm_ldg4_f32(&p(i)) } else { p(i) };
    let load4_i32 = @ |p: &addrspace(1)[simd[i32 * 4]], i: i32| if is_nvvm { nvvm_ldg4_i32(&p(i)) } else { p(i) };
    
    let simd_ptr = &nodes(j) as &addrspace(1)[simd[f32 * 4]];
    let bb0      = load4_f32(simd_ptr, 0);
    let bb1      = load4_f32(simd_ptr, 1);
    let bb2      = load4_f32(simd_ptr, 2);
    let children = load4_i32(simd_ptr as &addrspace(1)[simd[i32 * 4]], 3);

    Node {
        bbox = @ |i| {
            if i == 0 {
                make_bbox(make_vec3(bb0(0), bb0(2), bb1(0)),
                          make_vec3(bb0(1), bb0(3), bb1(1)))
            } else {
                make_bbox(make_vec3(bb1(2), bb2(0), bb2(2)),
                          make_vec3(bb1(3), bb2(1), bb2(3)))
            }
        },
        ordered_bbox = @ |_, _| undef[BBox](), // Not implemented
        child = @ |i| children(i)
    }
}

fn @make_gpu_prim(j: i32, tris: &[Tri1], is_nvvm: bool) -> Prim {
    let load4_f32 = @ |p: &addrspace(1)[simd[f32 * 4]], i: i32| if is_nvvm { nvvm_ldg4_f32(&p(i)) } else { p(i) };

    let simd_ptr = &tris(j) as &addrspace(1)[simd[f32 * 4]];
    let tri0     = load4_f32(simd_ptr, 0);
    let tri1     = load4_f32(simd_ptr, 1);
    let tri2     = load4_f32(simd_ptr, 2);
    let prim_id  = bitcast[i32](tri2(3));
    Prim {
        intersect = @ |_, math, ray| {
            let v0  = make_vec3(tri0(0), tri0(1), tri0(2));
            let e1  = make_vec3(tri1(0), tri1(1), tri1(2));
            let e2  = make_vec3(tri2(0), tri2(1), tri2(2));
            let n   = vec3_cross(e1, e2);
            let tri = make_tri(v0, e1, e2, n);
            if let Option[(f32, f32, f32)]::Some((t, u, v)) = intersect_ray_tri(math, false /*backface_culling*/, ray, tri) {
                make_option(make_hit(-1/* Will be set later*/, prim_id & 0x7FFFFFFF, t, make_vec2(u, v)))
            } else {
                Option[Hit]::None
            }
        },
        is_valid = @ |_| true,
        is_last = prim_id < 0,
        size = 1
    }
}

fn @make_gpu_ent(j: i32, objs: &[EntityLeaf1], is_nvvm: bool) -> EntityLeaf {
    let d  = make_gpu_buffer(&objs(j) as &addrspace(1)[u8], is_nvvm);
    let e0 = d.load_vec4(0);
    let e1 = d.load_vec4(4);
    let m  = d.load_mat3x4(8);
    make_entity_leaf(
        make_bbox(make_vec3(e0.x, e0.y, e0.z),
                  make_vec3(e1.x, e1.y, e1.z)),
        bitcast[i32](e0.w),
        bitcast[i32](e1.w),
        m
    )
}

fn @make_gpu_bvh2_tri1(nodes: &[Node2], tris: &[Tri1], is_nvvm: bool) -> PrimBvh {
    PrimBvh {
        node     = @ |j| @make_gpu_node(j, nodes, is_nvvm),
        prim     = @ |j| @make_gpu_prim(j, tris , is_nvvm),
        prefetch = @ |_| (), // Not implemented
        arity    = 2
    }
}
fn @make_gpu_bvh2_ent(nodes: &[Node2], objs: &[EntityLeaf1], is_nvvm: bool) -> SceneBvh {
    SceneBvh {
        node     = @ |j| @make_gpu_node(j, nodes, is_nvvm),
        ent      = @ |j| @make_gpu_ent( j, objs , is_nvvm),
        prefetch = @ |_| (), // Not implemented
        arity    = 2
    }
}

// Min/Max functions  --------------------------------------------------------------

fn @make_nvvm_min_max() = MinMax {
    // Use video instructions to speed-up the ray-box test
    fminf = nvvm_fminf,
    fmaxf = nvvm_fmaxf,
    fminminf = @ |a, b, c| bitcast[f32](nvvm_minmin(bitcast[i32](a), bitcast[i32](b), bitcast[i32](c))),
    fmaxmaxf = @ |a, b, c| bitcast[f32](nvvm_maxmax(bitcast[i32](a), bitcast[i32](b), bitcast[i32](c))),
    fminmaxf = @ |a, b, c| bitcast[f32](nvvm_minmax(bitcast[i32](a), bitcast[i32](b), bitcast[i32](c))),
    fmaxminf = @ |a, b, c| bitcast[f32](nvvm_maxmin(bitcast[i32](a), bitcast[i32](b), bitcast[i32](c))),
    is_integer = true
};

fn @make_amdgpu_min_max() = make_min_max(ocml_fminf, ocml_fmaxf, false);

// Traversal kernel  ---------------------------------------------------------------

// Traverses a single ray at a time. 
fn @gpu_traverse_single_helper_prim( gpu_intrinsics: Intrinsics
                                    , min_max: MinMax
                                    , mut ray: Ray
                                    , bvh: PrimBvh
                                    , any_hit: bool
                                    , root: i32
                                    ) -> Hit {
    let mut hit = empty_hit(ray.tmax);
    let stack   = alloc_stack();
    stack.push(root, undef[f32]());

    while !stack.is_empty() {
        let node_ref = stack.top();
        let node = bvh.node(node_ref.node - 1);

        let mut mask = 0;
        let small_stack = make_small_stack(bvh.arity);
        for k in unroll(0, bvh.arity) {
            let (t0, t1) = intersect_ray_box(min_max, false, ray, node.bbox(k)); 
            if t0 <= t1 {
                mask |= 1 << k;
                small_stack.write(k, (node.child(k), t0));
            }
        }

        if bvh.arity == 2 {
            // Binary BVH
            if mask == 0 {
                stack.pop();
            } else {
                let (child0, t0) = small_stack.read(0);
                let (child1, t1) = small_stack.read(1);
                if mask == 3 {
                    let first  = select(t0 < t1, child0, child1);
                    let second = select(t0 < t1, child1, child0); 
                    stack.set_top(first, undef[f32]());
                    stack.push_after(second, undef[f32]());
                } else {
                    stack.set_top(select(mask == 1, child0, child1), undef[f32]());
                }
            }
        } else {
            // General case -- slower
            stack.pop();

            if mask != 0 {
                let mut tmin = ray.tmax;
                for k in unroll(0, bvh.arity) {
                    if mask & (1 << k) != 0 {
                        let (child, t) = small_stack.read(k);
                        if any_hit || t < tmin {
                            stack.push(child, undef[f32]());
                            tmin = t
                        } else {
                            stack.push_after(child, undef[f32]())
                        }
                    }
                }
            }
        }

        while is_leaf(stack.top()) {
            let leaf_ref = stack.pop();
            let mut prim_id = !leaf_ref.node;
            while true {
                let prim = bvh.prim(prim_id++);

                for k in unroll(0, prim.size) {
                    if !prim.is_valid(k) { break() }

                    if let Option[Hit]::Some(prim_hit) = prim.intersect(k, gpu_intrinsics, ray) {
                        hit = prim_hit;
                        ray.tmax = prim_hit.distance;

                        if any_hit { return(hit) }
                    }
                }

                if prim.is_last { break() }
            }
        }
    }

    hit
}

// Traverses a single ray at a time. 
fn @gpu_traverse_single_helper( gpu_intrinsics: Intrinsics
                              , min_max: MinMax
                              , mut ray: Ray
                              , scene: Scene
                              , any_hit: bool
                              , root: i32
                              ) -> Hit {
    let mut hit = empty_hit(ray.tmax);

    let bvh       = scene.bvh;
    let prim_bvhs = scene.database.bvhs;
    let stack     = alloc_stack();
    stack.push(root, undef[f32]());

    while !stack.is_empty() {
        let node_ref = stack.top();
        let node = bvh.node(node_ref.node - 1);

        let mut mask = 0;
        let small_stack = make_small_stack(bvh.arity);
        for k in unroll(0, bvh.arity) {
            let (t0, t1) = intersect_ray_box(min_max, false, ray, node.bbox(k));
            if t0 <= t1 {
                mask |= 1 << k;
                small_stack.write(k, (node.child(k), t0));
            }
        }

        if bvh.arity == 2 {
            // Binary BVH
            if mask == 0 {
                stack.pop();
            } else {
                let (child0, t0) = small_stack.read(0);
                let (child1, t1) = small_stack.read(1);
                if mask == 3 {
                    let first  = select(t0 < t1, child0, child1);
                    let second = select(t0 < t1, child1, child0); 
                    stack.set_top(first, undef[f32]());
                    stack.push_after(second, undef[f32]());
                } else {
                    stack.set_top(select(mask == 1, child0, child1), undef[f32]());
                }
            }
        } else {
            // General case -- slower
            stack.pop();

            if mask != 0 {
                let mut tmin = ray.tmax;
                for k in unroll(0, bvh.arity) {
                    if mask & (1 << k) != 0 {
                        let (child, t) = small_stack.read(k);
                        if any_hit || t < tmin {
                            stack.push(child, undef[f32]());
                            tmin = t
                        } else {
                            stack.push_after(child, undef[f32]())
                        }
                    }
                }
            }
        }

        while is_leaf(stack.top()) {
            let leaf_ref   = stack.pop();
            let mut ref_id = !leaf_ref.node;
            while true {
                let leaf = bvh.ent(ref_id++);

                if let Option[f32]::Some(t) = intersect_ray_box_single(min_max, false, ray, leaf.bbox) {
                    if t <= hit.distance {
                        let shape_bvh = @prim_bvhs(leaf.shape_id);
                        let local_ray = transform_ray(ray, leaf.local);
                        let local_hit = gpu_traverse_single_helper_prim(gpu_intrinsics, min_max, local_ray, shape_bvh, any_hit, 1);

<<<<<<< HEAD
                            if glb_dist <= hit.distance {
                                hit      = make_hit(entity_id, local_hit.prim_id, glb_dist, local_hit.uv_coords);
                                ray.tmax = glb_dist;
=======
                        if local_hit.prim_id != -1 {
                            if local_hit.distance <= hit.distance {
                                hit      = make_hit(leaf.entity_id & 0x7FFFFFFF, local_hit.prim_id, local_hit.distance, local_hit.uv_coords);
                                ray.tmax = hit.distance;
>>>>>>> e55130e9

                                // Early exit mode
                                if any_hit { return(hit) }
                            }
                        }
                    }
                }

                if leaf.entity_id < 0 { break() }
            }
        }
    }

    hit
}

// Wrapper  ------------------------------------------------------------------------

fn @gpu_traverse_single( acc: Accelerator
                       , gpu_intrinsics: Intrinsics
                       , min_max: MinMax
                       , scene: Scene
                       , rays: fn (i32, i32) -> Ray
                       , hits: fn (i32, i32, Hit) -> ()
                       , packet_size: i32
                       , num_packets: i32
                       , any_hit: bool
                       ) -> () {
    let block_size = 64;
    let ray_count  = num_packets * packet_size;
    let grid  = (round_up(num_packets, block_size), packet_size, 1);
    let block = (block_size, packet_size, 1);

    acc.exec(|work_item| {
        let (i, j) = (work_item.tidx() + work_item.bidx() * block_size, work_item.tidy());
        if (i + j) >= ray_count { return() }

        hits(i, j, gpu_traverse_single_helper(gpu_intrinsics, min_max, rays(i, j), scene, any_hit, 1 /*root*/));
    })(grid, block);
}<|MERGE_RESOLUTION|>--- conflicted
+++ resolved
@@ -279,16 +279,10 @@
                         let local_ray = transform_ray(ray, leaf.local);
                         let local_hit = gpu_traverse_single_helper_prim(gpu_intrinsics, min_max, local_ray, shape_bvh, any_hit, 1);
 
-<<<<<<< HEAD
-                            if glb_dist <= hit.distance {
-                                hit      = make_hit(entity_id, local_hit.prim_id, glb_dist, local_hit.uv_coords);
-                                ray.tmax = glb_dist;
-=======
                         if local_hit.prim_id != -1 {
                             if local_hit.distance <= hit.distance {
                                 hit      = make_hit(leaf.entity_id & 0x7FFFFFFF, local_hit.prim_id, local_hit.distance, local_hit.uv_coords);
                                 ray.tmax = hit.distance;
->>>>>>> e55130e9
 
                                 // Early exit mode
                                 if any_hit { return(hit) }

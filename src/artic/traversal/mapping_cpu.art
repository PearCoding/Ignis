// BVH layouts ---------------------------------------------------------------------

struct Tri4 {
    v0: [[f32 * 4] * 3],
    e1: [[f32 * 4] * 3],
    e2: [[f32 * 4] * 3],
    n:  [[f32 * 4] * 3],
    prim_id: [i32 * 4]
}

struct Node4 {
    bounds: [[f32 * 4] * 6],
    child:   [i32 * 4],
    pad:     [i32 * 4]
}

struct Node8 {
    bounds: [[f32 * 8] * 6],
    child:   [i32 * 8],
    pad:     [i32 * 8]
}

fn @make_cpu_node4(j: i32, nodes: &[Node4]) = Node {
    bbox = @ |i| {
        make_bbox(make_vec3(nodes(j).bounds(0)(i), nodes(j).bounds(2)(i), nodes(j).bounds(4)(i)),
                  make_vec3(nodes(j).bounds(1)(i), nodes(j).bounds(3)(i), nodes(j).bounds(5)(i)))
    },
    ordered_bbox = @ |i, octant| {
        let ptr = &nodes(j).bounds as &[f32];
        let align_ptr = @ |i: i32| rv_align(&ptr(i) as &i8, 16) as &[f32];
        let ox = (octant & 1) << 2;
        let oy = (octant & 2) << 1;
        let oz = (octant & 4);
        make_bbox(
            make_vec3(
                align_ptr(4  - ox)(i),
                align_ptr(12 - oy)(i),
                align_ptr(20 - oz)(i)
            ),
            make_vec3(
                align_ptr(0  + ox)(i),
                align_ptr(8  + oy)(i),
                align_ptr(16 + oz)(i)
            )
        )
    },
    child = @ |i| nodes(j).child(i)
};

fn @make_cpu_node8(j: i32, nodes: &[Node8]) = Node {
    bbox = @ |i| {
        make_bbox(make_vec3(nodes(j).bounds(0)(i), nodes(j).bounds(2)(i), nodes(j).bounds(4)(i)),
                  make_vec3(nodes(j).bounds(1)(i), nodes(j).bounds(3)(i), nodes(j).bounds(5)(i)))
    },
    ordered_bbox = @ |i, octant| {
        let ptr = &nodes(j).bounds as &[f32];
        let align_ptr = @ |i: i32| rv_align(&ptr(i) as &i8, 32 /*FIXME: AVX code works with 16?*/) as &[f32];
        let ox = (octant & 1) << 3;
        let oy = (octant & 2) << 2;
        let oz = (octant & 4) << 1;
        make_bbox(
            make_vec3(
                align_ptr(8  - ox)(i),
                align_ptr(24 - oy)(i),
                align_ptr(40 - oz)(i)
            ),
            make_vec3(
                align_ptr(0  + ox)(i),
                align_ptr(16 + oy)(i),
                align_ptr(32 + oz)(i)
            )
        )
    },
    child = @ |i| nodes(j).child(i)
};

fn @make_cpu_tri4(tris: &[Tri4]) -> fn (i32) -> Prim {
    @ |j| Prim {
        intersect = @ |i, math, ray| -> Option[Hit] {
            let tri_ptr = rv_align(&tris(j) as &i8, 32) as &Tri4;
            let v0  = make_vec3(tri_ptr.v0(0)(i), tri_ptr.v0(1)(i), tri_ptr.v0(2)(i));
            let e1  = make_vec3(tri_ptr.e1(0)(i), tri_ptr.e1(1)(i), tri_ptr.e1(2)(i));
            let e2  = make_vec3(tri_ptr.e2(0)(i), tri_ptr.e2(1)(i), tri_ptr.e2(2)(i));
            let n   = make_vec3(tri_ptr.n (0)(i), tri_ptr.n (1)(i), tri_ptr.n (2)(i));
            let tri = make_tri(v0, e1, e2, n);
            match intersect_ray_tri(math, false /*backface_culling*/, ray, tri) {
                Option[(f32, f32, f32)]::Some(t, u, v) => {
                    let prim_id = tri_ptr.prim_id(i) & 0x7FFFFFFF;
                    make_option(make_hit(-1, prim_id, t, make_vec2(u, v)))
                },
                Option[(f32, f32, f32)]::None => Option[Hit]::None
            }
        },
        is_valid = @ |i| tris(j).prim_id(i) != -1,
        is_last = tris(j).prim_id(3) < 0,
        size = 4
    }
}

fn @make_cpu_bvh4_tri4(nodes: &[Node4], tris: &[Tri4]) = PrimBvh {
    node = @ |j| make_cpu_node4(j, nodes),
    prim = make_cpu_tri4(tris),
    prefetch = @ |id| {
        let ptr = select(id < 0, &tris(!id) as &[u8], &nodes(id - 1) as &[u8]);
        cpu_prefetch_bytes(ptr, 128)
    },
    arity = 4
};

fn @make_cpu_bvh8_tri4(nodes: &[Node8], tris: &[Tri4]) = PrimBvh {
    node = @ |j| make_cpu_node8(j, nodes),
    prim = make_cpu_tri4(tris),
    prefetch = @ |id| {
        let ptr = select(id < 0, &tris(!id) as &[u8], &nodes(id - 1) as &[u8]);
        cpu_prefetch_bytes(ptr, 256)
    },
    arity = 8
};

// Special bbox intersectors

fn @make_cpu_entity_leaf(j: i32, objs: &[EntityLeaf1]) -> EntityLeaf {
    let d  = make_cpu_buffer(&objs(j) as &[u8]);
    let e0 = d.load_vec4(0);
    let e1 = d.load_vec4(4);
    let m  = d.load_mat3x4(8);
    make_entity_leaf(
        make_bbox(make_vec3(e0.x, e0.y, e0.z),
                  make_vec3(e1.x, e1.y, e1.z)),
        bitcast[i32](e0.w),
        bitcast[i32](e1.w),
        m
    )
}

fn @make_cpu_bvh4_ent(nodes: &[Node4], objs: &[EntityLeaf1]) = SceneBvh {
    node = @ |j| make_cpu_node4(j, nodes),
    ent  = @ |j| make_cpu_entity_leaf(j, objs),
    prefetch = @ |id| {
        let ptr = select(id < 0, &objs(!id) as &[u8], &nodes(id - 1) as &[u8]);
        cpu_prefetch_bytes(ptr, 128)
    },
    arity = 4
};

fn @make_cpu_bvh8_ent(nodes: &[Node8], objs: &[EntityLeaf1]) = SceneBvh {
    node = @ |j| make_cpu_node8(j, nodes),
    ent  = @ |j| make_cpu_entity_leaf(j, objs),
    prefetch = @ |id| {
        let ptr = select(id < 0, &objs(!id) as &[u8], &nodes(id - 1) as &[u8]);
        cpu_prefetch_bytes(ptr, 256)
    },
    arity = 8
};

// Min/max functions ---------------------------------------------------------------

// Integer min/max instead of floating point min/max (~10-15% faster on x86, not measured on ARM)
// On x86, requires AVX2 when vectorizing with a vector length of 8, and
// requires SSE2 when vectorizing with a vector length of 4
fn @make_cpu_int_min_max() -> MinMax {
    let fminf = @ |x: f32, y: f32| {
        let (x_, y_) = (bitcast[i32](x), bitcast[i32](y));
        bitcast[f32](select(x_ < y_, x_, y_))
    };
    let fmaxf = @ |x: f32, y: f32| {
        let (x_, y_) = (bitcast[i32](x), bitcast[i32](y));
        bitcast[f32](select(x_ > y_, x_, y_))
    };
    make_min_max(fminf, fmaxf, true)
}

// Traversal kernels ---------------------------------------------------------------

// Traverses a primitive BVH with a single ray.
fn @cpu_traverse_single_helper_prim( mut ray: Ray
                                    , octant: RayOctant
                                    , min_max: MinMax
                                    , bvh: PrimBvh
                                    , any_hit: bool
                                    , root: i32
                                    ) -> Hit {
    let sorting_network = match bvh.arity {
        8 => batcher_sort,
        _ => bose_nelson_sort
    };
    let branchless = bvh.arity > 4;

    let mut hit = empty_hit(ray.tmax);
    let stack = alloc_stack();

    stack.push(root, ray.tmin);

    let extract_hit = @ |hit: Hit, lane: i32| Hit {
        ent_id    = -1, // Not used here, will be replaced in the top level BVH
        prim_id   = bitcast[i32](rv_extract(bitcast[f32](hit.prim_id), lane)),
        distance  = rv_extract(hit.distance, lane),
        uv_coords = make_vec2(rv_extract(hit.uv_coords.x, lane), rv_extract(hit.uv_coords.y, lane))
    };

    // Traversal loop
    vectorize(bvh.arity, |i| {
        while true {
            let restart = continue;
            let exit    = break;

            if unlikely(stack.is_empty()) { exit() }
            // Cull nodes that cannot be intersected by the ray
            if !any_hit && unlikely(stack.top().tmin > ray.tmax) {
                stack.pop();
                restart()
            }

            // Intersect inner nodes
            while likely(is_inner(stack.top())) {
                let node = bvh.node(stack.pop().node - 1);

                // Intersect children
                let (tentry, texit) = intersect_ray_box(min_max, true /*ordered*/, ray, node.ordered_bbox(i, octant));
                let mask = if min_max.is_integer {
                    // Special case when integer comparisons are faster than floating point comparisons
                    !rv_ballot(bitcast[i32](texit) < bitcast[i32](tentry)) & ((1 << bvh.arity) - 1)
                } else {
                    rv_ballot(tentry <= texit)
                };
                // Restart the loop when no intersection is found to trigger culling
                if likely(mask == 0) {
                    if any_hit { continue() } else { restart() }
                }

                // Push intersected nodes on the stack, prefetch those
                // that are closer than the node currently on top of the stack
                let mut num_intrs = 0;
                for lane in cpu_one_bits(mask) {
                    let child_id = node.child(lane);

                    num_intrs++;

                    let t = rv_extract(tentry, lane);
                    if any_hit || t < stack.top().tmin {
                        if !any_hit { bvh.prefetch(child_id); }
                        stack.push(child_id, t);
                    } else {
                        stack.push_after(child_id, t);
                    }
                }

                if !any_hit && num_intrs >= 3 {
                    // Sort them by distance along the ray
                    for i in unroll(3, bvh.arity + 1) {
                        if i == bvh.arity || num_intrs == i {
                            stack.sort_n(i, @ |a, b| a < b, sorting_network, branchless);
                            break()
                        }
                    }
                }
            }

            if any_hit && unlikely(stack.is_empty()) { exit() }

            // Intersect leaves here
            let mut prim_id    = !stack.pop().node;
            let mut terminated = false;
            while true {
                let prim = bvh.prim(prim_id++);
              
                // Intersect primitives
                vectorize(prim.size, |j| {
                    if !prim.is_valid(j) { return() }
                    if let Option[Hit]::Some(prim_hit) = prim.intersect(j, cpu_intrinsics, ray) { 
                        if any_hit {
                            // Early exit mode
                            let lane = cpu_ctz32(rv_ballot(true), true);
                            hit = extract_hit(prim_hit, lane);
                            terminated = true;
                        } else {
                            let hit_distance = select(rv_mask(), prim_hit.distance, flt_max);
                            let min_distance = cpu_reduce(hit_distance, prim.size, min_max.fminf);
                            let lane = cpu_index_of(hit_distance, min_distance);
                            hit = extract_hit(prim_hit, lane);
                            ray.tmax = hit.distance;
                        }
                    }
                });

                // Sentinel test
                if prim.is_last { break() }
            }

            // Early exit test delayed until exit primitive intersection loop
            if any_hit && terminated { exit() }
        }
    });
    hit
}

// Traverses a BVH with a packet of rays, assuming execution inside a vectorized region.
fn @cpu_traverse_helper_prim( mut ray: Ray
                              , vector_width: i32
                              , min_max: MinMax
                              , bvh: PrimBvh
<<<<<<< HEAD
                              , _single: bool
=======
                              , _single: bool // TODO: This path produces and introduces some nasty bugs!
>>>>>>> e55130e9
                              , any_hit: bool
                              , root: i32
                              ) -> Hit {

<<<<<<< HEAD
    let mut hit = empty_hit(ray.tmax);
    let mut terminated = false;
    let stack = alloc_stack();
    stack.push(root, ray.tmin);

=======
>>>>>>> e55130e9
    /* let switch_threshold = match vector_width {
        4  => 3,
        8  => if bvh.arity == 4 { 4 } else { 6 },
        16 => 7,
        _  => vector_width / 2
    }; */

<<<<<<< HEAD
    let octant = ray_octant(ray);
=======
    let mut hit = empty_hit(ray.tmax);
    let mut terminated = false;
    let stack = alloc_stack();
    stack.push(root, ray.tmin);

    /*let octant = ray_octant(ray);
>>>>>>> e55130e9

    let load_ray = @ |ray_ptr: &Ray, lane: i32| Ray {
        org = make_vec3(rv_load(&ray_ptr.org.x, lane), rv_load(&ray_ptr.org.y, lane), rv_load(&ray_ptr.org.z, lane)),
        dir = make_vec3(rv_load(&ray_ptr.dir.x, lane), rv_load(&ray_ptr.dir.y, lane), rv_load(&ray_ptr.dir.z, lane)),
        inv_org = make_vec3(rv_load(&ray_ptr.inv_org.x, lane), rv_load(&ray_ptr.inv_org.y, lane), rv_load(&ray_ptr.inv_org.z, lane)),
        inv_dir = make_vec3(rv_load(&ray_ptr.inv_dir.x, lane), rv_load(&ray_ptr.inv_dir.y, lane), rv_load(&ray_ptr.inv_dir.z, lane)),
        tmin = rv_load(&ray_ptr.tmin, lane),
        tmax = rv_load(&ray_ptr.tmax, lane)
    };

    let store_hit = @ |hit_ptr: &mut Hit, lane: i32, hit: Hit| {
        rv_store(&mut hit_ptr.distance, lane, hit.distance);
        rv_store(&mut hit_ptr.uv_coords.x, lane, hit.uv_coords.x);
        rv_store(&mut hit_ptr.uv_coords.y, lane, hit.uv_coords.y);
        rv_store(bitcast[&mut f32](&mut hit_ptr.prim_id), lane, bitcast[f32](hit.prim_id));
<<<<<<< HEAD
        rv_store(bitcast[&mut f32](&mut hit_ptr.ent_id), lane, bitcast[f32](hit.ent_id));
=======
        //rv_store(bitcast[&mut f32](&mut hit_ptr.ent_id), lane, bitcast[f32](hit.ent_id)); // Optimization: No need for the ent id in prim BVH
>>>>>>> e55130e9
    }; */

    while true {
        let exit = break;
        let cull = continue;

        // Cull nodes and switch to single ray tracing when SIMD utilization is too low
        while true {
            if unlikely(stack.is_empty()) { exit() }
            let active = (stack.top().tmin <= ray.tmax) & !terminated;
            let mask = rv_ballot(active);
            if likely(mask != 0) {
<<<<<<< HEAD
=======
                
>>>>>>> e55130e9
                // if single && cpu_popcount32(mask) <= switch_threshold {
                //     for lane in cpu_one_bits(mask) {
                //         let lane_ray = load_ray(&ray, lane);
                //         let lane_octant = bitcast[RayOctant](rv_extract(bitcast[f32](octant), lane));
                //         let lane_hit = cpu_traverse_single_helper_prim(lane_ray, lane_octant, min_max, bvh, any_hit, stack.top().node);
                //         if lane_hit.prim_id >= 0 {
                //             store_hit(&mut hit, lane, lane_hit);
                //             if !any_hit { rv_store(&mut ray.tmax, lane, lane_hit.distance); }
                //         }
                //     }
                //     if any_hit { terminated = hit.prim_id >= 0; }
                // } else {
                    break()
                // }
            }
            stack.pop();
        }

        // Intersect inner nodes
        while likely(is_inner(stack.top())) {
            let node = bvh.node(stack.pop().node - 1);

            // Intersect children
            let mut pushed = false;
            for i in unroll(0, bvh.arity) {
                let child_id = node.child(i);
                if unlikely(child_id == 0) { break() }

                let (tentry, texit) = intersect_ray_box(min_max, false /*ordered*/, ray, node.bbox(i));
                // Special case when integer comparisons are faster than floating point comparisons
                let miss = if min_max.is_integer { bitcast[i32](texit) < bitcast[i32](tentry)        } else { texit < tentry };
                let push = if min_max.is_integer { !rv_ballot(miss) & ((1 << vector_width) - 1) != 0 } else { !rv_all(miss)  };
                if push {
                    // Important: prevent nodes that are not intersected
                    // from being traversed with the single ray kernel
                    let thit = select(miss, flt_max, tentry);
                    if any_hit || rv_any(stack.top().tmin > thit) {
                        bvh.prefetch(child_id);
                        stack.push(child_id, thit);
                    } else {
                        stack.push_after(child_id, thit);
                    }
                    pushed = true;
                }
            }
            if unlikely(!pushed) { cull() }
        }

        if unlikely(is_leaf(stack.top())) {
            let mut active = (stack.top().tmin <= ray.tmax) & !terminated;
            let mut prim_id = !stack.pop().node;
            while true {
                let prim = bvh.prim(prim_id++);
                for i in unroll(0, prim.size) {
                    if unlikely(!prim.is_valid(i)) { break() }

                    if active {
                        // Single primitive intersection
                        if let Option[Hit]::Some(prim_hit) = prim.intersect(i, cpu_intrinsics, ray) {
                            hit = prim_hit;
                            ray.tmax = prim_hit.distance;
                            if any_hit {
                                terminated = true;
                                active     = false;
                            }
                        }
                    }
                    if any_hit && unlikely(rv_all(terminated)) { exit() }
                }

                // Sentinel test
                if unlikely(prim.is_last) { break() }
            }
        }
    }

    hit
}

fn @cpu_traverse_helper( mut ray: Ray
                              , vector_width: i32
                              , min_max: MinMax
                              , scene: Scene
                              , single: bool
                              , any_hit: bool
                              , root: i32
                              ) -> Hit {
<<<<<<< HEAD
    let bvh = scene.bvh;
=======
    let bvh       = scene.bvh;
    let prim_bvhs = scene.database.bvhs;
>>>>>>> e55130e9

    let mut hit = empty_hit(ray.tmax);
    let mut terminated = false;
    let stack = alloc_stack();
    stack.push(root, ray.tmin);

    while true {
        let exit = break;
        let cull = continue;

<<<<<<< HEAD
        // Cull nodes
=======
        // Cull nodes (in contrary to Primitive BVHs we do not switch to single mode at any time!)
>>>>>>> e55130e9
        while true {
            if unlikely(stack.is_empty()) { exit() }
            let active = (stack.top().tmin <= ray.tmax) & !terminated;
            let mask = rv_ballot(active);
<<<<<<< HEAD
            if likely(mask != 0) {
                break()
            }
=======
            if likely(mask != 0) { break() }
>>>>>>> e55130e9
            stack.pop();
        }

        // Intersect inner nodes
        while likely(is_inner(stack.top())) {
            let node = bvh.node(stack.pop().node - 1);

            // Intersect children
            let mut pushed = false;
            for i in unroll(0, bvh.arity) {
                let child_id = node.child(i);
                if unlikely(child_id == 0) { break() }

                let (tentry, texit) = intersect_ray_box(min_max, false /*ordered*/, ray, node.bbox(i));
                // Special case when integer comparisons are faster than floating point comparisons
                let miss = if min_max.is_integer { bitcast[i32](texit) < bitcast[i32](tentry)        } else { texit < tentry };
                let push = if min_max.is_integer { !rv_ballot(miss) & ((1 << vector_width) - 1) != 0 } else { !rv_all(miss)  };
                if push {
                    // Important: prevent nodes that are not intersected
                    // from being traversed with the single ray kernel
                    let thit = select(miss, flt_max, tentry);
                    if any_hit || rv_any(stack.top().tmin > thit) {
                        bvh.prefetch(child_id);
                        stack.push(child_id, thit);
                    } else {
                        stack.push_after(child_id, thit);
                    }
                    pushed = true;
                }
            }
            if unlikely(!pushed) { cull() }
        }

        if unlikely(is_leaf(stack.top())) {
            let mut active = (stack.top().tmin <= ray.tmax) & !terminated;
            let mut ref_id = !stack.pop().node;
            while true {
<<<<<<< HEAD
                let leaf            = bvh.bbox(ref_id++);
                let ent_id          = leaf.tag & 0x7FFFFFFF;
                let shape           = scene.shapes(scene.entities.shape(ent_id));
                let (local_ray, sf) = transform_ray(cpu_intrinsics, ray, scene.entities.local_mat4x4(ent_id));
                let local_hit       = cpu_traverse_hybrid_helper_prim(local_ray, vector_width, min_max, shape.bvh, single, any_hit, 1/*root*/);
                
                if active {
                    if local_hit.prim_id != -1 {
                        let glb_dist = local_hit.distance / sf;
                        
                        if glb_dist <= hit.distance {
                            hit      = make_hit(ent_id & 0x7FFFFFFF, local_hit.prim_id, glb_dist, local_hit.uv_coords);
                            ray.tmax = hit.distance;
                        
                            if any_hit {
                                terminated = true;
                                active     = false;
                            }
                        }
                    }
                }

                // Early exit mode
                if any_hit && unlikely(rv_all(terminated)) { exit() }

                if unlikely(leaf.tag < 0) { break() }
=======
                let leaf = bvh.ent(ref_id++);

                let mut was_hit = false;
                if let Option[f32]::Some(t) = intersect_ray_box_single(min_max, false, ray, leaf.bbox) {
                    if t <= hit.distance {
                        let shape_bvh = @prim_bvhs(leaf.shape_id);
                        let local_ray = transform_ray(ray, leaf.local);
                        let local_hit = cpu_traverse_helper_prim(local_ray, vector_width, min_max, shape_bvh, single, any_hit, 1/*root*/);
                        
                        if active {
                            if local_hit.prim_id != -1 {
                                if local_hit.distance <= hit.distance {
                                    hit      = make_hit(leaf.entity_id & 0x7FFFFFFF, local_hit.prim_id, local_hit.distance, local_hit.uv_coords);
                                    ray.tmax = hit.distance;
                                    was_hit  = true;    
                                }
                            }
                        }
                    }
                }

                if any_hit && was_hit {
                    terminated = true;
                    active     = false;
                }

                // Early exit mode
                if any_hit && unlikely(rv_all(terminated)) { exit() }

                if leaf.entity_id < 0 { break() }
>>>>>>> e55130e9
            }
        }
    }

    hit
}

<<<<<<< HEAD
// Wrappers ------------------------------------------------------------------------

fn @cpu_traverse_hybrid( min_max: MinMax
                        , scene: Scene
                        , rays: fn (i32, i32) -> Ray
                        , hits: fn (i32, i32, Hit) -> ()
                        , packet_size: i32
                        , num_packets: i32
                        , single: bool
                        , any_hit: bool
                        ) -> () {
=======
// Wrapper ------------------------------------------------------------------------

fn @cpu_traverse( min_max: MinMax
                , scene: Scene
                , rays: fn (i32, i32) -> Ray
                , hits: fn (i32, i32, Hit) -> ()
                , packet_size: i32
                , num_packets: i32
                , single: bool
                , any_hit: bool
                ) -> () {
>>>>>>> e55130e9
    for i in range(0, num_packets) {
        vectorize(packet_size, |j| {
            hits(i, j, cpu_traverse_helper(rays(i, j), packet_size, min_max, scene, single, any_hit, 1 /*root*/))
        });
    }
}<|MERGE_RESOLUTION|>--- conflicted
+++ resolved
@@ -299,23 +299,11 @@
                               , vector_width: i32
                               , min_max: MinMax
                               , bvh: PrimBvh
-<<<<<<< HEAD
-                              , _single: bool
-=======
                               , _single: bool // TODO: This path produces and introduces some nasty bugs!
->>>>>>> e55130e9
                               , any_hit: bool
                               , root: i32
                               ) -> Hit {
 
-<<<<<<< HEAD
-    let mut hit = empty_hit(ray.tmax);
-    let mut terminated = false;
-    let stack = alloc_stack();
-    stack.push(root, ray.tmin);
-
-=======
->>>>>>> e55130e9
     /* let switch_threshold = match vector_width {
         4  => 3,
         8  => if bvh.arity == 4 { 4 } else { 6 },
@@ -323,16 +311,12 @@
         _  => vector_width / 2
     }; */
 
-<<<<<<< HEAD
-    let octant = ray_octant(ray);
-=======
     let mut hit = empty_hit(ray.tmax);
     let mut terminated = false;
     let stack = alloc_stack();
     stack.push(root, ray.tmin);
 
     /*let octant = ray_octant(ray);
->>>>>>> e55130e9
 
     let load_ray = @ |ray_ptr: &Ray, lane: i32| Ray {
         org = make_vec3(rv_load(&ray_ptr.org.x, lane), rv_load(&ray_ptr.org.y, lane), rv_load(&ray_ptr.org.z, lane)),
@@ -348,11 +332,7 @@
         rv_store(&mut hit_ptr.uv_coords.x, lane, hit.uv_coords.x);
         rv_store(&mut hit_ptr.uv_coords.y, lane, hit.uv_coords.y);
         rv_store(bitcast[&mut f32](&mut hit_ptr.prim_id), lane, bitcast[f32](hit.prim_id));
-<<<<<<< HEAD
-        rv_store(bitcast[&mut f32](&mut hit_ptr.ent_id), lane, bitcast[f32](hit.ent_id));
-=======
         //rv_store(bitcast[&mut f32](&mut hit_ptr.ent_id), lane, bitcast[f32](hit.ent_id)); // Optimization: No need for the ent id in prim BVH
->>>>>>> e55130e9
     }; */
 
     while true {
@@ -365,10 +345,7 @@
             let active = (stack.top().tmin <= ray.tmax) & !terminated;
             let mask = rv_ballot(active);
             if likely(mask != 0) {
-<<<<<<< HEAD
-=======
                 
->>>>>>> e55130e9
                 // if single && cpu_popcount32(mask) <= switch_threshold {
                 //     for lane in cpu_one_bits(mask) {
                 //         let lane_ray = load_ray(&ray, lane);
@@ -456,12 +433,8 @@
                               , any_hit: bool
                               , root: i32
                               ) -> Hit {
-<<<<<<< HEAD
-    let bvh = scene.bvh;
-=======
     let bvh       = scene.bvh;
     let prim_bvhs = scene.database.bvhs;
->>>>>>> e55130e9
 
     let mut hit = empty_hit(ray.tmax);
     let mut terminated = false;
@@ -472,22 +445,12 @@
         let exit = break;
         let cull = continue;
 
-<<<<<<< HEAD
-        // Cull nodes
-=======
         // Cull nodes (in contrary to Primitive BVHs we do not switch to single mode at any time!)
->>>>>>> e55130e9
         while true {
             if unlikely(stack.is_empty()) { exit() }
             let active = (stack.top().tmin <= ray.tmax) & !terminated;
             let mask = rv_ballot(active);
-<<<<<<< HEAD
-            if likely(mask != 0) {
-                break()
-            }
-=======
             if likely(mask != 0) { break() }
->>>>>>> e55130e9
             stack.pop();
         }
 
@@ -525,34 +488,6 @@
             let mut active = (stack.top().tmin <= ray.tmax) & !terminated;
             let mut ref_id = !stack.pop().node;
             while true {
-<<<<<<< HEAD
-                let leaf            = bvh.bbox(ref_id++);
-                let ent_id          = leaf.tag & 0x7FFFFFFF;
-                let shape           = scene.shapes(scene.entities.shape(ent_id));
-                let (local_ray, sf) = transform_ray(cpu_intrinsics, ray, scene.entities.local_mat4x4(ent_id));
-                let local_hit       = cpu_traverse_hybrid_helper_prim(local_ray, vector_width, min_max, shape.bvh, single, any_hit, 1/*root*/);
-                
-                if active {
-                    if local_hit.prim_id != -1 {
-                        let glb_dist = local_hit.distance / sf;
-                        
-                        if glb_dist <= hit.distance {
-                            hit      = make_hit(ent_id & 0x7FFFFFFF, local_hit.prim_id, glb_dist, local_hit.uv_coords);
-                            ray.tmax = hit.distance;
-                        
-                            if any_hit {
-                                terminated = true;
-                                active     = false;
-                            }
-                        }
-                    }
-                }
-
-                // Early exit mode
-                if any_hit && unlikely(rv_all(terminated)) { exit() }
-
-                if unlikely(leaf.tag < 0) { break() }
-=======
                 let leaf = bvh.ent(ref_id++);
 
                 let mut was_hit = false;
@@ -583,7 +518,6 @@
                 if any_hit && unlikely(rv_all(terminated)) { exit() }
 
                 if leaf.entity_id < 0 { break() }
->>>>>>> e55130e9
             }
         }
     }
@@ -591,19 +525,6 @@
     hit
 }
 
-<<<<<<< HEAD
-// Wrappers ------------------------------------------------------------------------
-
-fn @cpu_traverse_hybrid( min_max: MinMax
-                        , scene: Scene
-                        , rays: fn (i32, i32) -> Ray
-                        , hits: fn (i32, i32, Hit) -> ()
-                        , packet_size: i32
-                        , num_packets: i32
-                        , single: bool
-                        , any_hit: bool
-                        ) -> () {
-=======
 // Wrapper ------------------------------------------------------------------------
 
 fn @cpu_traverse( min_max: MinMax
@@ -615,7 +536,6 @@
                 , single: bool
                 , any_hit: bool
                 ) -> () {
->>>>>>> e55130e9
     for i in range(0, num_packets) {
         vectorize(packet_size, |j| {
             hits(i, j, cpu_traverse_helper(rays(i, j), packet_size, min_max, scene, single, any_hit, 1 /*root*/))

// Triangle mesh with per-vertex/per-face attributes
struct TriMesh {
    vertices:   fn (i32) -> Vec3,
    normals:    fn (i32) -> Vec3,
    triangles:  fn (i32) -> (i32, i32, i32),
    tex_coords: fn (i32) -> Vec2,
    num_tris:   i32,
    bbox:       fn () -> BBox // Query bounding box
}

// Creates a geometry object from a triangle mesh definition
fn @make_trimesh_shape(tri_mesh: TriMesh) -> Shape {
    Shape {
        surface_element = @ |ray, hit, pmset| {
            let f_tris = tri_mesh.triangles;
            let f_v    = tri_mesh.vertices;
            let f_n    = tri_mesh.normals;
            let f_tx   = tri_mesh.tex_coords;

            let (i0, i1, i2) = @f_tris(hit.prim_id);

            let tri         = make_triangle(pmset.to_global_point(@f_v(i0)), pmset.to_global_point(@f_v(i1)), pmset.to_global_point(@f_v(i2)));
            let face_normal = tri.n;
            let inv_area    = 1 / tri.area;
            let normal      = vec3_normalize(pmset.to_global_normal(vec3_lerp2(@f_n(i0), @f_n(i1), @f_n(i2), hit.prim_coords.x, hit.prim_coords.y)));
            let is_entering = vec3_dot(ray.dir, face_normal) <= 0;
            let tex_coords  = vec2_lerp2(@f_tx(i0), @f_tx(i1), @f_tx(i2), hit.prim_coords.x, hit.prim_coords.y);

            SurfaceElement {
                is_entering = is_entering,
                // point       = vec3_lerp2(tri.v0, tri.v1, tri.v2, hit.prim_coords.x, hit.prim_coords.y),
                point       = vec3_add(ray.org, vec3_mulf(ray.dir, hit.distance)),
                face_normal = if is_entering { face_normal } else { vec3_neg(face_normal) },
                inv_area    = inv_area,
                prim_coords = hit.prim_coords,
                tex_coords  = tex_coords,
                local       = make_orthonormal_mat3x3(if is_entering { normal } else { vec3_neg(normal) })
            }
        },
        surface_element_for_point = @ |prim_id, prim_coords, pmset| {
            let f_tris = tri_mesh.triangles;
            let f_v    = tri_mesh.vertices;
            let f_n    = tri_mesh.normals;
            let f_tx   = tri_mesh.tex_coords;

            let (i0, i1, i2) = @f_tris(prim_id);

            let gv0         = pmset.to_global_point(@f_v(i0));
            let gv1         = pmset.to_global_point(@f_v(i1));
            let gv2         = pmset.to_global_point(@f_v(i2));
            let tri         = make_triangle(gv0, gv1, gv2);
            let face_normal = tri.n;
            let inv_area    = 1 / tri.area;
            let point       = vec3_lerp2(gv0, gv1, gv2, prim_coords.x, prim_coords.y);
            let normal      = vec3_normalize(pmset.to_global_normal(vec3_lerp2(@f_n(i0), @f_n(i1), @f_n(i2), prim_coords.x, prim_coords.y)));
            let tex_coords  = vec2_lerp2(@f_tx(i0), @f_tx(i1), @f_tx(i2), prim_coords.x, prim_coords.y);

            SurfaceElement {
                is_entering = true,
                point       = point,
                face_normal = face_normal,
                inv_area    = inv_area,
                prim_coords = prim_coords,
                tex_coords  = tex_coords,
                local       = make_orthonormal_mat3x3(normal)
            }
        },
        local_bbox = tri_mesh.bbox,
        primitive_count = tri_mesh.num_tris
    }
}

type TriMeshTable  = fn (i32) -> TriMesh;

<<<<<<< HEAD
fn @make_trimesh_from_buffer(num_face: i32, num_verts: i32, num_norms: i32, _num_tex: i32, data: ShallowBuffer) -> TriMesh {
    let bbox = make_bbox(data.load_vec3(4), data.load_vec3(8));

=======
fn @make_trimesh_from_buffer(num_face: i32, num_verts: i32, num_norms: i32, _num_tex: i32, data: DeviceBuffer) -> TriMesh {
>>>>>>> c3b27dd7
    let v_start   = 12;
    let n_start   = v_start   + num_verts * 4;
    let ind_start = n_start   + num_norms * 4;
    let tex_start = ind_start + num_face  * 4;
    
    TriMesh {
        vertices   = @ |i:i32| data.load_vec3(v_start  + i*4),
        normals    = @ |i:i32| data.load_vec3(n_start  + i*4),
        triangles  = @ |i:i32| { let (i0,i1,i2,_) = data.load_int4(ind_start + i*4); (i0, i1, i2) },
        tex_coords = @ |i:i32| data.load_vec2(tex_start + i*2),
        num_tris   = num_face,
        bbox       = @ || make_bbox(data.load_vec3(4), data.load_vec3(8))
    }
}

fn @load_trimesh(data: ShallowBuffer) -> TriMesh {
    let (num_face, num_verts, num_norms, num_tex) = data.load_int4(0);
    make_trimesh_from_buffer(num_face, num_verts, num_norms, num_tex, data)
}

fn @load_trimesh_entry(device: Device, offset: u64, num_face: i32, num_verts: i32, num_norms: i32, num_tex: i32) -> TriMesh {
    let dtb = device.load_dyntable("shapes");

    let data = dtb.data(offset);
    make_trimesh_from_buffer(num_face, num_verts, num_norms, num_tex, data)
}

// ----------------------------------- Intersection stuff

struct Tri1 {
    v0: [f32 * 3],
    pad: i32,
    e1: [f32 * 3],
    pad2: i32,
    e2: [f32 * 3],
    prim_id: i32
}

struct Tri4 {
    v0: [[f32 * 4] * 3],
    e1: [[f32 * 4] * 3],
    e2: [[f32 * 4] * 3],
    n:  [[f32 * 4] * 3],
    prim_id: [i32 * 4]
}

fn @make_cpu_tri_prim(tris: &[Tri4]) -> fn (i32) -> Prim {
    @ |j| Prim {
        intersect = @ |i, ray| -> Option[Hit] {
            let tri_ptr = rv_align(&tris(j) as &i8, 32) as &Tri4;
            let v0  = make_vec3(tri_ptr.v0(0)(i), tri_ptr.v0(1)(i), tri_ptr.v0(2)(i));
            let e1  = make_vec3(tri_ptr.e1(0)(i), tri_ptr.e1(1)(i), tri_ptr.e1(2)(i));
            let e2  = make_vec3(tri_ptr.e2(0)(i), tri_ptr.e2(1)(i), tri_ptr.e2(2)(i));
            let n   = make_vec3(tri_ptr.n (0)(i), tri_ptr.n (1)(i), tri_ptr.n (2)(i));
            let tri = make_tri(v0, e1, e2, n);
            if let Option[(f32, f32, f32)]::Some(t, u, v) = intersect_ray_tri_cpu(false /*backface_culling*/, ray, tri) {    
                let prim_id = tri_ptr.prim_id(i) & 0x7FFFFFFF;
                make_option(make_hit(InvalidHitId, prim_id, t, make_vec2(u, v))) 
            } else {
                Option[Hit]::None
            }
        },
        is_valid = @ |i| tris(j).prim_id(i) != -1,
        is_last  = tris(j).prim_id(3) < 0,
        size     = 4
    }
}

fn @make_gpu_tri_prim(j: i32, tris: &[Tri1], accessor: ShallowBufferAccessor) -> Prim {
    let d = accessor(&tris(j) as &[f32], 0);

    let tri0    = d.load_vec4(0);
    let tri1    = d.load_vec4(4);
    let tri2    = d.load_vec4(8);
    let prim_id = bitcast[i32](tri2.w);
    Prim {
        intersect = @ |_, ray| {
            let v0  = make_vec3(tri0.x, tri0.y, tri0.z);
            let e1  = make_vec3(tri1.x, tri1.y, tri1.z);
            let e2  = make_vec3(tri2.x, tri2.y, tri2.z);
            let n   = vec3_cross(e1, e2);
            let tri = make_tri(v0, e1, e2, n);
            if let Option[(f32, f32, f32)]::Some((t, u, v)) = intersect_ray_tri_gpu(false /*backface_culling*/, ray, tri) {
                make_option(make_hit(InvalidHitId/* Will be set later*/, prim_id & 0x7FFFFFFF, t, make_vec2(u, v)))
            } else {
                Option[Hit]::None
            }
        },
        is_valid = @ |_| true,
        is_last  = prim_id < 0,
        size     = 1
    }
}

fn @make_cpu_bvh4_tri4(nodes: &[Node4], tris: &[Tri4]) = PrimBvh {
    node = @ |j| make_cpu_node4(j, nodes),
    prim = make_cpu_tri_prim(tris),
    prefetch = @ |id| {
        let ptr = select(id < 0, &tris(!id) as &[u8], &nodes(id - 1) as &[u8]);
        cpu_prefetch_bytes(ptr, 128)
    },
    arity = 4
};

fn @make_cpu_bvh8_tri4(nodes: &[Node8], tris: &[Tri4]) = PrimBvh {
    node = @ |j| make_cpu_node8(j, nodes),
    prim = make_cpu_tri_prim(tris),
    prefetch = @ |id| {
        let ptr = select(id < 0, &tris(!id) as &[u8], &nodes(id - 1) as &[u8]);
        cpu_prefetch_bytes(ptr, 256)
    },
    arity = 8
};

fn @make_gpu_bvh2_tri1(nodes: &[Node2], tris: &[Tri1], acc: ShallowBufferAccessor) -> PrimBvh {
    PrimBvh {
        node     = @ |j| @make_gpu_node(j, nodes, acc),
        prim     = @ |j| @make_gpu_tri_prim(j, tris, acc),
        prefetch = @ |_| (), // Not implemented
        arity    = 2
    }
}

fn @make_cpu_trimesh_bvh_table(device: Device, vector_width: i32) -> BVHTable {
    let dtb = device.load_fixtable("trimesh_primbvh");

    @ |off| {
        let header      = shift_shallow_buffer(off as i32, 0, dtb);
        let leaf_offset = header.load_i32(0);

        if vector_width >= 8 {
            let nodes = header.pointer(4) as &[Node8];
            let tris  = header.pointer(4 + leaf_offset * sizeof[Node8]() as i32 / 4) as &[Tri4];
            make_cpu_bvh8_tri4(nodes, tris)
        } else {
            let nodes = header.pointer(4) as &[Node4];
            let tris  = header.pointer(4 + leaf_offset * sizeof[Node4]() as i32 / 4) as &[Tri4];
            make_cpu_bvh4_tri4(nodes, tris)
        }
    } 
}

fn @make_gpu_trimesh_bvh_table(device: Device) -> BVHTable {
    let dtb = device.load_fixtable("trimesh_primbvh");
    let acc = device.get_shallow_buffer_accessor();

    @ |off| {
        let header      = shift_shallow_buffer(off as i32, 0, dtb);
        let leaf_offset = header.load_i32(0);

        let nodes = header.pointer(4) as &[Node2];
        let tris  = header.pointer(4 + leaf_offset * sizeof[Node2]() as i32 / 4) as &[Tri1];
        make_gpu_bvh2_tri1(nodes, tris, acc)
    }
}<|MERGE_RESOLUTION|>--- conflicted
+++ resolved
@@ -72,13 +72,7 @@
 
 type TriMeshTable  = fn (i32) -> TriMesh;
 
-<<<<<<< HEAD
 fn @make_trimesh_from_buffer(num_face: i32, num_verts: i32, num_norms: i32, _num_tex: i32, data: ShallowBuffer) -> TriMesh {
-    let bbox = make_bbox(data.load_vec3(4), data.load_vec3(8));
-
-=======
-fn @make_trimesh_from_buffer(num_face: i32, num_verts: i32, num_norms: i32, _num_tex: i32, data: DeviceBuffer) -> TriMesh {
->>>>>>> c3b27dd7
     let v_start   = 12;
     let n_start   = v_start   + num_verts * 4;
     let ind_start = n_start   + num_norms * 4;

--- conflicted
+++ resolved
@@ -236,11 +236,7 @@
 
     // TODO: NEE
 
-<<<<<<< HEAD
-    fn @is_smooth(mat: Material, pdf: f32) = !mat.bsdf.is_specular && pdf < 2 /* Stupid constant. We assume that something smooth tends to be closer to 1/pi (lambertian pdf) */;
-=======
     fn @is_smooth(mat: Material, pdf: f32) = !mat.bsdf.is_specular && pdf < flt_pi /* Stupid constant */;
->>>>>>> 3c0ba9f4
 
     fn @on_miss( ctx: ShadingContext
                , payload: RayPayload) -> Option[Color] {
@@ -412,12 +408,8 @@
     }
     device.sync();
 
-<<<<<<< HEAD
     // Set the following to true to dump the internal buffers. Use the aept.ipynb notebook to investigate
     if false {
-=======
-    if true {
->>>>>>> 3c0ba9f4
         device.dump_buffer("__apt_env_learning_cache", "learning.bin");
         device.dump_buffer("__apt_env_sampling_cache_marg", "marg.bin");
         device.dump_buffer("__apt_env_sampling_cache_cond", "cond.bin");

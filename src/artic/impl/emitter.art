--- conflicted
+++ resolved
@@ -30,7 +30,6 @@
     }
 }
 
-<<<<<<< HEAD
 fn @make_list_emitter(rays: &[StreamRay], iter: i32, payloadInitializer: EmitterPayloadInitializer) -> RayEmitter {
     let init = payloadInitializer.init;
     RayEmitter {
@@ -45,28 +44,11 @@
             
             let stream_ray = if id < width { rays(id) } else { StreamRay{org=make_vec3(0,0,0), dir=make_vec3(0,0,1), tmin=0, tmax=0}};
             
-            let ray = make_ray(stream_ray.org, stream_ray.dir, stream_ray.tmin, stream_ray.tmax);
+            let ray = make_ray(stream_ray.org, stream_ray.dir, stream_ray.tmin, stream_ray.tmax, 0);
             
             @init(payload, sample, x, y);
             (ray, rnd)
         },
         payload_count = payloadInitializer.count
-=======
-fn @make_list_emitter(rays: &[StreamRay], iter: i32, initState: RayStateInitializer) -> RayEmitter {
-    @ |sample, x, y, width, _height| {
-        let mut hash = fnv_init();
-        hash = fnv_hash(hash, sample as u32);
-        hash = fnv_hash(hash, iter as u32);
-        hash = fnv_hash(hash, x as u32);
-        hash = fnv_hash(hash, y as u32);
-        let rnd = hash /*as RndState*/;
-        let id  = y*width + x;
-        
-        let stream_ray = if id < width { rays(id) } else { StreamRay{org=make_vec3(0,0,0), dir=make_vec3(0,0,1), tmin=0, tmax=0}};
-        
-        let ray = make_ray(stream_ray.org, stream_ray.dir, stream_ray.tmin, stream_ray.tmax, 0);
-        
-        (ray, rnd, initState())
->>>>>>> 9fd08c7f
     }
 }
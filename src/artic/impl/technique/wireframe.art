struct WireframeRayPayload {
    depth:    i32,
    distance: f32
}

fn write_wireframeraypayload(payload: RayPayload, wrp: WireframeRayPayload) {
    payload.store_vec2(0, make_vec2(wrp.depth as f32, wrp.distance));
}

fn unrap_wireframeraypayload(payload: RayPayload) -> WireframeRayPayload {
    let c0 = payload.load_vec2(0);
    WireframeRayPayload {
        depth    = c0.x as i32,
        distance = c0.y,
    }
}

fn @init_wireframeraypayload(payload: RayPayload, _: i32, _:i32, _:i32) = write_wireframeraypayload(payload,
    WireframeRayPayload {
        depth = 1,
        distance = 0
    });

fn @make_wireframe_emitter_payload_initializer() = EmitterPayloadInitializer{ init = init_wireframeraypayload, count = 2 };

fn @make_wireframe_renderer(camera: Camera) -> Technique {
    let offset:f32 = 0.001;

    fn is_edge_hit(pixel: i32, hit: Hit, surf: SurfaceElement, add_distance: f32) -> (bool, f32) {
        let (dx, dy)    = camera.differential(pixel);
        let footprint_u = vec3_len(vec3_cross(dx, dy));
        let edge_t      = vec3_min_value(make_vec3(hit.prim_coords.x, hit.prim_coords.y, clampf(0, 1, 1 - hit.prim_coords.x - hit.prim_coords.y)));
        let footprint   = (hit.distance + add_distance) * footprint_u;
        let cond        = 0.01 * footprint * math_builtins::sqrt(surf.inv_area);
        (edge_t <= cond, edge_t)
    }

    fn @on_hit( _ray: Ray
        , pixel: i32
        , hit: Hit
        , payload: RayPayload
        , surf: SurfaceElement
        , _mat: Material
        ) -> Option[Color] {
        let (is_edge, t) = is_edge_hit(pixel, hit, surf, unrap_wireframeraypayload(payload).distance);
        if is_edge { 
            make_option(color_lerp(color_builtins::white, color_builtins::black, t))
        } else {
            Option[Color]::None
        }
    }

    fn @on_bounce( ray: Ray
        , pixel: i32
        , hit: Hit
        , _rnd: &mut RndState
        , payload: RayPayload
        , surf: SurfaceElement
        , _mat: Material
        ) -> Option[Ray] {
        let wpt = unrap_wireframeraypayload(payload);
        let (is_edge, _) = is_edge_hit(pixel, hit, surf, wpt.distance);
        if !is_edge { 
<<<<<<< HEAD
            write_wireframeraypayload(payload, WireframeRayPayload{
                depth    = wpt.depth + 1,
                distance = wpt.distance + hit.distance,
            });
            make_option(make_ray(surf.point, ray.dir, offset, flt_max))
=======
            make_option(
                make_ray(surf.point, ray.dir, offset, flt_max, ray_flag_bounce),
                wrap_wireframeraypayload(WireframeRayPayload{
                    depth    = wpt.depth + 1,
                    distance = wpt.distance + hit.distance,
                })
            )
>>>>>>> 9fd08c7f
        } else {
            Option[Ray]::None
        }
    }

    Technique {
        on_hit         = on_hit,
        on_miss        = TechniqueNoMissFunction,
        on_shadow      = TechniqueNoShadowFunction,
        on_bounce      = on_bounce,
        on_shadow_hit  = TechniqueNoShadowHitFunction,
        on_shadow_miss = TechniqueNoShadowMissFunction,
        primary_payload_count   = 2,
        secondary_payload_count = 0,
    }
}<|MERGE_RESOLUTION|>--- conflicted
+++ resolved
@@ -61,21 +61,11 @@
         let wpt = unrap_wireframeraypayload(payload);
         let (is_edge, _) = is_edge_hit(pixel, hit, surf, wpt.distance);
         if !is_edge { 
-<<<<<<< HEAD
             write_wireframeraypayload(payload, WireframeRayPayload{
                 depth    = wpt.depth + 1,
                 distance = wpt.distance + hit.distance,
             });
-            make_option(make_ray(surf.point, ray.dir, offset, flt_max))
-=======
-            make_option(
-                make_ray(surf.point, ray.dir, offset, flt_max, ray_flag_bounce),
-                wrap_wireframeraypayload(WireframeRayPayload{
-                    depth    = wpt.depth + 1,
-                    distance = wpt.distance + hit.distance,
-                })
-            )
->>>>>>> 9fd08c7f
+            make_option(make_ray(surf.point, ray.dir, offset, flt_max, ray_flag_bounce))
         } else {
             Option[Ray]::None
         }

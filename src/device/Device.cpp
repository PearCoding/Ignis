--- conflicted
+++ resolved
@@ -1062,11 +1062,7 @@
         if (mSetupSettings.AcquireStats)
             getThreadData()->stats.endShaderLaunch(ShaderType::Tonemap, {});
     }
-<<<<<<< HEAD
-
-=======
     
->>>>>>> 2a877720
     inline ::ImageInfoOutput runImageinfoShader(float* in_pixels, ::ImageInfoSettings& settings)
     {
         if (mSetupSettings.DebugTrace)

--- conflicted
+++ resolved
@@ -70,8 +70,9 @@
     if (extend)
         info.Variants.emplace_back();
 
-    info.Variants.back().LockFramebuffer = true;
-    info.Variants.back().OverrideSPI     = 1;
+    info.Variants.back().LockFramebuffer           = true;
+    info.Variants.back().OverrideSPI               = 1;
+    info.Variants.back().EmitterPayloadInitializer = "make_ib_emitter_payload_initializer";
 
     const size_t variantCount = info.Variants.size();
     if (variantCount > 1) {
@@ -134,24 +135,6 @@
     return true;
 }
 
-static bool handle_ib_header(std::ostream& stream, const LoaderContext& ctx)
-{
-    const auto& info = ctx.TechniqueInfo;
-
-    const auto& normal_it = std::find(info.EnabledAOVs.begin(), info.EnabledAOVs.end(), "Normals");
-    if (normal_it == info.EnabledAOVs.end())
-        return false;
-
-    if (ctx.CurrentTechniqueVariant != info.Variants.size() - 1)
-        return false;
-
-    constexpr int C = 1 /* Depth */ + 1 /* Distance */;
-    stream << "static RayPayloadComponents = " << C << ";" << std::endl
-           << "fn init_raypayload() = init_ib_raypayload();" << std::endl;
-
-    return true;
-}
-
 static TechniqueInfo ib_get_info(const std::string&, const std::shared_ptr<Parser::Object>& technique, const LoaderContext& ctx)
 {
     const bool apply_always = !ctx.Denoiser.OnlyFirstIteration || (technique ? technique->property("denoiser_ib_all_iterations").getBool(false) : false);
@@ -164,11 +147,6 @@
 static void ib_body_loader(std::ostream& stream, const std::string&, const std::shared_ptr<Parser::Object>& technique, LoaderContext& ctx)
 {
     handle_ib_body(stream, technique, ctx);
-}
-
-static void ib_header_loader(std::ostream& stream, const std::string&, const std::shared_ptr<Parser::Object>&, const LoaderContext& ctx)
-{
-    handle_ib_header(stream, ctx);
 }
 
 /////////////////////////
@@ -229,19 +207,6 @@
     stream << "  let technique = make_path_renderer(" << max_depth << ", light_selector, aovs, " << clamp_value << ");" << std::endl;
 }
 
-<<<<<<< HEAD
-=======
-static void path_header_loader(std::ostream& stream, const std::string&, const std::shared_ptr<Parser::Object>&, const LoaderContext& ctx)
-{
-    if (handle_ib_header(stream, ctx))
-        return;
-
-    constexpr int C = 1 /* MIS */ + 3 /* Contrib */ + 1 /* Depth */ + 1 /* Eta */;
-    stream << "static RayPayloadComponents = " << C << ";" << std::endl
-           << "fn init_raypayload() = init_pt_raypayload();" << std::endl;
-}
-
->>>>>>> c5777fd4
 /////////////////////////
 
 static TechniqueInfo volpath_get_info(const std::string&, const std::shared_ptr<Parser::Object>&, const LoaderContext& ctx)
@@ -273,19 +238,6 @@
     stream << "  let technique = make_volume_path_renderer(" << max_depth << ", light_selector, media, aovs, " << clamp_value << ");" << std::endl;
 }
 
-<<<<<<< HEAD
-=======
-static void volpath_header_loader(std::ostream& stream, const std::string&, const std::shared_ptr<Parser::Object>&, const LoaderContext& ctx)
-{
-    if (handle_ib_header(stream, ctx))
-        return;
-
-    constexpr int C = 1 /* MIS */ + 3 /* Contrib */ + 1 /* Depth */ + 1 /* Eta */ + 1 /* Medium */;
-    stream << "static RayPayloadComponents = " << C << ";" << std::endl
-           << "fn init_raypayload() = init_vpt_raypayload();" << std::endl;
-}
-
->>>>>>> c5777fd4
 /////////////////////////////////
 
 static std::string ppm_light_camera_generator(LoaderContext& ctx)
@@ -310,10 +262,14 @@
 
 static std::string ppm_before_iteration_generator(LoaderContext& ctx)
 {
+    const auto technique     = ctx.Scene.technique();
+    const size_t max_photons = std::max(100, technique ? technique->property("photons").getInteger(1000000) : 1000000);
+
     std::stringstream stream;
 
     stream << ShaderUtils::beginCallback(ctx) << std::endl
            << "  let scene_bbox = " << LoaderUtils::inlineSceneBBox(ctx) << ";" << std::endl
+           << "  let PPMPhotonCount = " << max_photons << ":i32;" << std::endl
            << "  ppm_handle_before_iteration(device, iter, " << ctx.CurrentTechniqueVariant << ", PPMPhotonCount, scene_bbox);" << std::endl
            << ShaderUtils::endCallback() << std::endl;
 
@@ -367,9 +323,10 @@
     if (handle_ib_body(stream, technique, ctx))
         return;
 
-    const int max_depth     = technique ? technique->property("max_depth").getInteger(8) : 8;
-    const float radius      = technique ? technique->property("radius").getNumber(0.01f) : 0.01f;
-    const float clamp_value = technique ? technique->property("clamp").getNumber(0) : 0; // Allow clamping of contributions
+    const size_t max_photons = std::max(100, technique ? technique->property("photons").getInteger(1000000) : 1000000);
+    const int max_depth      = technique ? technique->property("max_depth").getInteger(8) : 8;
+    const float radius       = technique ? technique->property("radius").getNumber(0.01f) : 0.01f;
+    const float clamp_value  = technique ? technique->property("clamp").getNumber(0) : 0; // Allow clamping of contributions
 
     bool is_lighttracer = ctx.CurrentTechniqueVariant == 0;
 
@@ -403,6 +360,7 @@
     }
 
     stream << "  let scene_bbox  = " << LoaderUtils::inlineSceneBBox(ctx) << ";" << std::endl
+           << "  let PPMPhotonCount = " << max_photons << ":i32;" << std::endl
            << "  let light_cache = make_ppm_lightcache(device, PPMPhotonCount, scene_bbox);" << std::endl;
 
     if (is_lighttracer) {
@@ -414,22 +372,6 @@
     }
 }
 
-<<<<<<< HEAD
-=======
-static void ppm_header_loader(std::ostream& stream, const std::string&, const std::shared_ptr<Parser::Object>& technique, const LoaderContext& ctx)
-{
-    if (handle_ib_header(stream, ctx))
-        return;
-
-    constexpr int C          = 3 /* Contrib */ + 1 /* Depth */ + 1 /* Eta */ + 1 /* Light/Radius */ + 1 /* PathType */;
-    const size_t max_photons = std::max(100, technique ? technique->property("photons").getInteger(1000000) : 1000000);
-
-    stream << "static RayPayloadComponents = " << C << ";" << std::endl
-           << "fn init_raypayload() = init_ppm_raypayload();" << std::endl
-           << "static PPMPhotonCount = " << max_photons << ":i32;" << std::endl;
-}
-
->>>>>>> c5777fd4
 /////////////////////////////////
 
 // Will return information about the enabled AOVs
@@ -443,7 +385,6 @@
     TechniqueGetInfo GetInfo;
     TechniqueBodyLoader BodyLoader;
 } _generators[] = {
-<<<<<<< HEAD
     { "ao", technique_empty_get_info, ao_body_loader },
     { "path", path_get_info, path_body_loader },
     { "volpath", volpath_get_info, volpath_body_loader },
@@ -451,18 +392,8 @@
     { "ppm", ppm_get_info, ppm_body_loader },
     { "photonmapper", ppm_get_info, ppm_body_loader },
     { "wireframe", wireframe_get_info, wireframe_body_loader },
+    { "infobuffer", ib_get_info, ib_body_loader },
     { "", nullptr, nullptr }
-=======
-    { "ao", technique_empty_get_info, ao_body_loader, technique_empty_header_loader },
-    { "path", path_get_info, path_body_loader, path_header_loader },
-    { "volpath", volpath_get_info, volpath_body_loader, volpath_header_loader },
-    { "debug", debug_get_info, debug_body_loader, technique_empty_header_loader },
-    { "ppm", ppm_get_info, ppm_body_loader, ppm_header_loader },
-    { "photonmapper", ppm_get_info, ppm_body_loader, ppm_header_loader },
-    { "wireframe", wireframe_get_info, wireframe_body_loader, wireframe_header_loader },
-    { "infobuffer", ib_get_info, ib_body_loader, ib_header_loader },
-    { "", nullptr, nullptr, nullptr }
->>>>>>> c5777fd4
 };
 
 static const TechniqueEntry* getTechniqueEntry(const std::string& name)

--- conflicted
+++ resolved
@@ -21,13 +21,7 @@
 
     ShadingTree tree(ctx);
 
-<<<<<<< HEAD
-    stream << "#[export] fn ig_advanced_shadow_shader(settings: &Settings, first: i32, last: i32) -> () {" << std::endl
-=======
-    stream << LoaderTechnique::generateHeader(ctx) << std::endl;
-
     stream << "#[export] fn ig_advanced_shadow_shader(settings: &Settings, mat_id: i32, first: i32, last: i32) -> () {" << std::endl
->>>>>>> 9fd08c7f
            << "  maybe_unused(settings);" << std::endl
            << "  " << ShaderUtils::constructDevice(ctx.Target) << std::endl
            << std::endl;

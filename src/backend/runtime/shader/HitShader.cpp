--- conflicted
+++ resolved
@@ -19,13 +19,7 @@
 {
     std::stringstream stream;
 
-<<<<<<< HEAD
-    stream << "#[export] fn ig_hit_shader(settings: &Settings, entity_id: i32, first: i32, last: i32) -> () {" << std::endl
-=======
-    stream << LoaderTechnique::generateHeader(ctx) << std::endl;
-
     stream << "#[export] fn ig_hit_shader(settings: &Settings, entity_id: i32, mat_id: i32, first: i32, last: i32) -> () {" << std::endl
->>>>>>> 9fd08c7f
            << "  maybe_unused(settings);" << std::endl
            << "  " << ShaderUtils::constructDevice(ctx.Target) << std::endl
            << std::endl;

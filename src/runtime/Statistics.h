--- conflicted
+++ resolved
@@ -17,15 +17,11 @@
     AdvancedShadowMiss,
     Callback,
     Tonemap,
-<<<<<<< HEAD
     Glare,
-    ImageInfo
-=======
     ImageInfo,
     Bake,
 
     _COUNT
->>>>>>> d6329f63
 };
 
 enum class SectionType {

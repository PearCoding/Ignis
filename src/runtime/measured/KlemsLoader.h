--- conflicted
+++ resolved
@@ -269,18 +269,6 @@
 
     inline void write(Serializer& os)
     {
-<<<<<<< HEAD
-        constexpr size_t Alignment = 4 * sizeof(float);
-
-        mRowBasis->write(os);
-        os.writeAlignmentPad(Alignment);
-        mColumnBasis->write(os);
-        os.writeAlignmentPad(Alignment);
-
-        os.write(mMatrix);
-        os.write(mCDFMatrix);
-        os.writeAlignmentPad(Alignment);
-=======
         mRowBasis->write(os);
         os.writeAlignmentPad(Pack4Alignment);
         mColumnBasis->write(os);
@@ -289,7 +277,6 @@
         os.write(mMatrix);
         os.write(mCDFMatrix);
         os.writeAlignmentPad(Pack4Alignment);
->>>>>>> 0b946588
     }
 
 private:

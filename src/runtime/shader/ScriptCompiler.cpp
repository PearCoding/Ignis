--- conflicted
+++ resolved
@@ -26,18 +26,12 @@
     // AnyDSL has no support for multi-threaded compile process :/
     std::lock_guard<std::mutex> _guard(mCompileMutex);
 
-<<<<<<< HEAD
-    static bool once = false;
-    if (!once) {
-        const auto module_path        = RuntimeInfo::modulePath().generic_string();
+    static std::once_flag once;
+    std::call_once(once, []() {
+        const auto module_path = RuntimeInfo::modulePath().generic_string();
         // const auto module_path_anydsl = RuntimeInfo::modulePathAnyDSL().generic_string();
 
         std::vector<AnyDSLJITLinkInfo> infos;
-=======
-    static std::once_flag once;
-    std::call_once(once, []() {
-        const auto module_path = RuntimeInfo::modulePath();
->>>>>>> cf2fd09b
         if (!module_path.empty()) {
             IG_LOG(L_DEBUG) << "Loading symbolic module " << module_path << std::endl;
             auto& info           = infos.emplace_back();
@@ -56,15 +50,7 @@
         if (!infos.empty()) {
             IG_CHECK_ANYDSL(anydslLinkJITLibrary(AnyDSL_NULL_HANDLE, infos.size(), infos.data()));
         }
-<<<<<<< HEAD
-        once = true;
-    }
-=======
-
-        const auto cache_dir = RuntimeInfo::cacheDirectory();
-        anydsl_set_cache_directory(cache_dir.generic_string().c_str());
     });
->>>>>>> cf2fd09b
 
     AnyDSLJITCompileOptions options = {
         AnyDSL_STRUCTURE_TYPE_JIT_COMPILE_OPTIONS,

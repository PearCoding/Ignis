#include "ProgramOptions.h"
#include "Runtime.h"
#include "config/Build.h"
#include "loader/Transpiler.h"

#include <CLI/CLI.hpp>

namespace IG {
static const std::map<std::string, LogLevel> LogLevelMap{ { "fatal", L_FATAL }, { "error", L_ERROR }, { "warning", L_WARNING }, { "info", L_INFO }, { "debug", L_DEBUG } };
static const std::map<std::string, SPPMode> SPPModeMap{ { "fixed", SPPMode::Fixed }, { "capped", SPPMode::Capped }, { "continuous", SPPMode::Continuous } };
static const std::map<std::string, RuntimeOptions::SpecializationMode> SpecializationModeMap{ { "default", RuntimeOptions::SpecializationMode::Default }, { "force", RuntimeOptions::SpecializationMode::Force }, { "disable", RuntimeOptions::SpecializationMode::Disable } };

class MyTransformer : public CLI::Validator {
public:
    using filter_fn_t = std::function<std::string(std::string)>;

    /// This allows in-place construction
    template <typename... Args>
    MyTransformer(std::initializer_list<std::pair<std::string, std::string>> values, Args&&... args)
        : MyTransformer(CLI::TransformPairs<std::string>(values), std::forward<Args>(args)...)
    {
    }

    /// direct map of std::string to std::string
    template <typename T>
    explicit MyTransformer(T&& mapping)
        : MyTransformer(std::forward<T>(mapping), nullptr)
    {
    }

    /// This checks to see if an item is in a set: pointer or copy version. You can pass in a function that will filter
    /// both sides of the comparison before computing the comparison.
    template <typename T, typename F>
    explicit MyTransformer(T mapping, F filter_function)
    {

        static_assert(CLI::detail::pair_adaptor<typename CLI::detail::element_type<T>::type>::value,
                      "mapping must produce value pairs");
        // Get the type of the contained item - requires a container have ::value_type
        // if the type does not have first_type and second_type, these are both value_type
        using element_t    = typename CLI::detail::element_type<T>::type;               // Removes (smart) pointers if needed
        using item_t       = typename CLI::detail::pair_adaptor<element_t>::first_type; // Is value_type if not a map
        using local_item_t = typename CLI::IsMemberType<item_t>::type;                  // Will convert bad types to good ones
                                                                                        // (const char * to std::string)

        // Make a local copy of the filter function, using a std::function if not one already
        std::function<local_item_t(local_item_t)> filter_fn = filter_function;

        // This is the type name for help, it will take the current version of the set contents
        desc_function_ = [mapping]() { return CLI::detail::generate_map(CLI::detail::smart_deref(mapping), true /*The only difference*/); };

        func_ = [mapping, filter_fn](std::string& input) {
            local_item_t b;
            if (!CLI::detail::lexical_cast(input, b)) {
                return std::string();
                // there is no possible way we can match anything in the mapping if we can't convert so just return
            }
            if (filter_fn) {
                b = filter_fn(b);
            }
            auto res = CLI::detail::search(mapping, b, filter_fn);
            if (res.first) {
                input = CLI::detail::value_string(CLI::detail::pair_adaptor<element_t>::second(*res.second));
            }
            return std::string{};
        };
    }

    /// You can pass in as many filter functions as you like, they nest
    template <typename T, typename... Args>
    MyTransformer(T&& mapping, filter_fn_t filter_fn_1, filter_fn_t filter_fn_2, Args&&... other)
        : MyTransformer(
            std::forward<T>(mapping),
            [filter_fn_1, filter_fn_2](std::string a) { return filter_fn_2(filter_fn_1(a)); },
            other...)
    {
    }
};

static void handleListPExprVariables()
{
    std::cout << Transpiler::availableVariables() << std::endl;
}

static void handleListPExprFunctions()
{
    std::cout << Transpiler::availableFunctions() << std::endl;
}

static void handleListCLIOptions(const CLI::App& app)
{
    const auto options = app.get_options();
    for (auto option : options) {
        const auto shortNames = option->get_snames();
        for (const auto& s : shortNames)
            std::cout << "-" << s << std::endl;

        const auto longNames = option->get_lnames();
        for (const auto& s : longNames)
            std::cout << "--" << s << std::endl;
    }
}

ProgramOptions::ProgramOptions(int argc, char** argv, ApplicationType type, const std::string& desc)
{
    bool useCPU        = false;
    bool useGPU        = false;
    uint32 threadCount = 0;
    uint32 vectorWidth = 0;
    uint32 device      = 0;
    std::string gpu_arch;
    std::string cpu_arch;

    Type = type;

    CLI::App app{ desc, argc >= 1 ? argv[0] : "unknown" };

    app.positionals_at_end(false);
    app.set_version_flag("--version", Build::getBuildString());
    app.set_help_flag("-h,--help", "Shows help message and exit");

    app.add_option("scene", InputScene, "Scene file to load. Can be a Ignis scene file or a glTF file.")->required()->check(CLI::ExistingFile);
    app.add_flag("-q,--quiet", Quiet, "Do not print messages into console");
    app.add_flag_callback(
        "-v,--verbose", [&]() { VerbosityLevel = L_DEBUG; }, "Set the verbosity level to 'debug'. Shortcut for --log-level debug");

    app.add_option("--log-level", VerbosityLevel, "Set the verbosity level")->transform(MyTransformer(LogLevelMap, CLI::ignore_case));
    app.add_flag("--no-unused", NoUnused, "Do not warn about unused properties");

    app.add_flag("--no-color", NoColor, "Do not use decorations to make console output better");

    if (type == ApplicationType::CLI)
        app.add_flag("--no-progress", NoProgress, "Do not show progress information");

    if (type != ApplicationType::Trace) {
        const auto width  = app.add_option("--width", Width, "Set the viewport horizontal dimension (in pixels)");
        const auto height = app.add_option("--height", Height, "Set the viewport vertical dimension (in pixels)");

        width->needs(height);
        height->needs(width);

        app.add_option("--eye", Eye, "Set the position of the camera");
        app.add_option("--dir", Dir, "Set the direction vector of the camera");
        app.add_option("--up", Up, "Set the up vector of the camera");

        app.add_option("--camera", CameraType, "Override camera type")->check(CLI::IsMember(Runtime::getAvailableCameraTypes(), CLI::ignore_case));
    }

    app.add_option("--technique", TechniqueType, "Override technique type")->check(CLI::IsMember(Runtime::getAvailableTechniqueTypes(), CLI::ignore_case));
    app.add_flag_callback(
        "--debug", [&]() { TechniqueType = "debug"; }, "Same as --technique debug");

    app.add_flag("--cpu", useCPU, "Use CPU as target only");
    app.add_flag("--gpu", useGPU, "Use GPU as target only");
    app.add_option("--gpu-arch", gpu_arch, "Explicitly set GPU architecture to use. Will not check if available or not")->check(CLI::IsMember(IG::Target::getAvailableGPUArchitectureNames(), CLI::ignore_case));
    app.add_option("--gpu-device", device, "Pick GPU device to use on the selected platform")->default_val(0);
    app.add_option("--cpu-arch", cpu_arch, "Explicitly set CPU architecture to use. Only choose a host compatible architecture, else the application will crash")->check(CLI::IsMember(IG::Target::getAvailableCPUArchitectureNames(), CLI::ignore_case));
    app.add_option("--cpu-threads", threadCount, "Number of threads used on a CPU target. Set to 0 to detect automatically")->default_val(threadCount);
    app.add_option("--cpu-vectorwidth", vectorWidth, "Number of vector lanes used on a CPU target. Set to 0 to detect automatically")->default_val(vectorWidth);

    app.add_option("--spp", SPP, "Number of samples per pixel a frame contains");
    app.add_option("--spi", SPI, "Number of samples per iteration. This is only considered a hint for the underlying technique");
    if (type == ApplicationType::View) {
        app.add_option("--spp-mode", SPPMode, "Sets the current spp mode")->transform(MyTransformer(SPPModeMap, CLI::ignore_case))->default_str("fixed");
        app.add_flag_callback(
            "--realtime", [&]() { this->SPPMode = SPPMode::Continuous; SPI = 1; SPP = 1; },
            "Same as setting SPPMode='Continuous', SPI=1 and SPP=1 to emulate realtime rendering");
    }
    if (type == ApplicationType::CLI)
        app.add_option("--time", RenderTime, "Instead of spp, specify the maximum time in seconds to render")->excludes("--spp");

    app.add_option("--seed", Seed, "Seed for the random generators. Depending on the technique this will enforce reproducibility");

    app.add_flag("--stats", AcquireStats, "Acquire useful stats alongside rendering. Will be dumped at the end of the rendering session");
    app.add_flag("--stats-full", AcquireFullStats, "Acquire all stats alongside rendering. Will be dumped at the end of the rendering session");
    app.add_option("--stats-file", StatsFile, "Acquire useful stats alongside rendering and dump all into the given file");

    app.add_flag("--debug-trace", DebugTrace, "Dump information regarding calls on the device. Will slow down execution and produce a lot of output!");

    app.add_flag("--dump-shader", DumpShader, "Dump produced shaders to files in the current working directory");
    app.add_flag("--dump-shader-full", DumpFullShader, "Dump produced shaders with standard library to files in the current working directory");
    app.add_flag("--dump-registry", DumpRegistry, "Dump global registry to standard output");
    app.add_flag("--dump-registry-full", DumpFullRegistry, "Dump global and internal constructed registry to standard output");

    app.add_flag("--no-cache", NoCache, "Disable filesystem cache usage, which saves large computations for future runs and loads data from previous runs");
    app.add_option("--cache-dir", CacheDir, "Set directory to cache large computations explicitly, else a directory based on the input file will be used");

    app.add_option("--script-dir", ScriptDir, "Override internal script standard library by '.art' files from the given directory");

    app.add_option("-O,--shader-optimization", ShaderOptimizationLevel, "Level of optimization applied to shaders. Range is [0, 3]. Level 0 will also add debug information")->default_val(ShaderOptimizationLevel);

    app.add_flag("--add-env-light", AddExtraEnvLight, "Add additional constant environment light. This is automatically done for glTF scenes without any lights");
    app.add_option("--specialization", Specialization, "Set the type of specialization. Force will increase compile time drastically for potential runtime optimization.")->transform(MyTransformer(SpecializationModeMap, CLI::ignore_case))->default_str("default");
    app.add_flag_callback(
        "--force-specialization", [&]() { this->Specialization = RuntimeOptions::SpecializationMode::Force; },
        "Enforce specialization for parameters in shading tree. This will increase compile time drastically for potential runtime optimization");
    app.add_flag_callback(
        "--disable-specialization", [&]() { this->Specialization = RuntimeOptions::SpecializationMode::Disable; },
        "Disables specialization for parameters in shading tree. This might decrease compile time drastically for worse runtime optimization");

    if (type != ApplicationType::Trace) {
        app.add_flag("--denoise", Denoise, "Apply denoiser if available");
<<<<<<< HEAD
        app.add_flag("--denoiser-follow-specular,!--denoiser-skip-specular", DenoiserFollowSpecular, "Follow specular paths or terminate at them");
        app.add_flag("--denoiser-aov-first-iteration,!--denoiser-aov-every-iteration", DenoiserOnlyFirstIteration, "Acquire scene normal, albedo and depth information every iteration or only at the first");

=======
>>>>>>> cf2fd09b
        app.add_flag("--glare", Glare, "Enable glare overlay");
    }

    if (type == ApplicationType::Trace) {
        app.add_option("-i,--input", InputRay, "Read list of rays from file instead of the standard input");
        app.add_option("-o,--output", Output, "Write radiance for each ray into file instead of standard output");
    } else {
        app.add_option("-o,--output", Output, "Writes the output image to a file");
    }

    // Add user entries
    app.add_option(
           "--Pi,--parameter-int", [&](const CLI::results_t& r) -> bool {
               if (r.size() != 2)
                   return false;
               const std::string name  = r.at(0);
               const std::string val_s = r.at(1);

               try {
                   const int value                 = std::stoi(val_s);
                   UserEntries.IntParameters[name] = value;
                   return true;
               } catch (...) {
                   return false;
               }
           },
           "Set integer value in global registry")
        ->expected(2);

    app.add_option(
           "--Pn,--parameter-num", [&](const CLI::results_t& r) -> bool {
               if (r.size() != 2)
                   return false;
               const std::string name  = r.at(0);
               const std::string val_s = r.at(1);

               try {
                   const float value                 = std::stof(val_s);
                   UserEntries.FloatParameters[name] = value;
                   return true;
               } catch (...) {
                   return false;
               }
           },
           "Set number value in global registry")
        ->expected(2);

    app.add_option(
           "--Pv,--parameter-vec", [&](const CLI::results_t& r) -> bool {
               if (r.size() != 4)
                   return false;
               const std::string name    = r.at(0);
               const std::string val_X_s = r.at(1);
               const std::string val_Y_s = r.at(2);
               const std::string val_Z_s = r.at(3);

               try {
                   const float x = std::stof(val_X_s);
                   const float y = std::stof(val_Y_s);
                   const float z = std::stof(val_Z_s);

                   UserEntries.VectorParameters[name] = Vector3f(x, y, z);
                   return true;
               } catch (...) {
                   return false;
               }
           },
           "Set vector value in global registry")
        ->expected(4);

    app.add_option(
           "--Pc,--parameter-col", [&](const CLI::results_t& r) -> bool {
               if (r.size() != 4 && r.size() != 5)
                   return false;
               const std::string name    = r.at(0);
               const std::string val_R_s = r.at(1);
               const std::string val_G_s = r.at(2);
               const std::string val_B_s = r.at(3);
               const std::string val_A_s = r.size() > 4 ? r.at(4) : "1";

               try {
                   const float col_r = std::stof(val_R_s);
                   const float col_g = std::stof(val_G_s);
                   const float col_b = std::stof(val_B_s);
                   const float col_a = std::stof(val_A_s);

                   UserEntries.ColorParameters[name] = Vector4f(col_r, col_g, col_b, col_a);
                   return true;
               } catch (...) {
                   return false;
               }
           },
           "Set color value in global registry")
        ->expected(4, 5);

    // Add some hidden commandline parameters
    bool listPExprVariables = false;
    bool listPExprFunctions = false;
    bool listCLI            = false;
    auto grp                = app.add_option_group("");
    grp->add_flag("--list-pexpr-variables", listPExprVariables);
    grp->add_flag("--list-pexpr-functions", listPExprFunctions);
    grp->add_flag("--list-cli-options", listCLI);

    auto handleHiddenExtras = [&]() {
        if (listPExprVariables) {
            handleListPExprVariables();
            ShouldExit = true;
        }
        if (listPExprFunctions) {
            handleListPExprFunctions();
            ShouldExit = true;
        }
        if (listCLI) {
            handleListCLIOptions(app);
            ShouldExit = true;
        }
    };

    try {
        app.parse(argc, argv);
    } catch (const CLI::ParseError& e) {
        handleHiddenExtras();
        if (!ShouldExit) // If true, exit is already handled
            app.exit(e);
        ShouldExit = true;
        return;
    }

    // Handle hidden options
    handleHiddenExtras();
    if (ShouldExit)
        return;

    // Make sure the paths are given in absolutes
    try {
        if (!Output.is_absolute())
            Output = std::filesystem::absolute(Output);
    } catch (...) {
        // Ignore it
    }

    // Handle explicit target choices
    const CPUArchitecture fix_cpu_arch = IG::Target::getCPUArchitectureFromString(cpu_arch);
    const GPUArchitecture fix_gpu_arch = IG::Target::getGPUArchitectureFromString(gpu_arch);

    if (fix_cpu_arch != CPUArchitecture::Unknown)
        useCPU = true;
    if (fix_gpu_arch != GPUArchitecture::Unknown)
        useGPU = true;

    // Setup target
    if (useGPU) {
        if (fix_gpu_arch != GPUArchitecture::Unknown)
            Target = IG::Target::makeGPU(fix_gpu_arch, 0 /* Will be set later */);
        else
            Target = IG::Target::pickGPU(device);

    } else if (useCPU) {
        if (fix_cpu_arch != CPUArchitecture::Unknown)
            Target = IG::Target::makeCPU(fix_cpu_arch, 0 /* Will be set later */, 1 /* Will be set later*/);
        else
            Target = IG::Target::pickCPU();
    } else {
        Target = IG::Target::pickBest();
    }

    Target.setDevice((size_t)device);
    Target.setThreadCount((size_t)threadCount);

    if (vectorWidth >= 1)
        Target.setVectorWidth((size_t)vectorWidth);
}

void ProgramOptions::populate(RuntimeOptions& options) const
{
    IG_LOGGER.setQuiet(Quiet);
    IG_LOGGER.setVerbosity((DebugTrace || DumpRegistry || DumpFullRegistry) ? IG::L_DEBUG : VerbosityLevel);
    IG_LOGGER.enableAnsiTerminal(!NoColor);

    options.IsTracer      = Type == ApplicationType::Trace;
    options.IsInteractive = Type == ApplicationType::View;

    options.Target           = Target;
    options.AcquireStats     = AcquireStats || AcquireFullStats || !StatsFile.empty();
    options.DebugTrace       = DebugTrace;
    options.DumpShader       = DumpShader || DumpFullShader;
    options.DumpShaderFull   = DumpFullShader;
    options.DumpRegistry     = DumpRegistry || DumpFullRegistry;
    options.DumpRegistryFull = DumpFullRegistry;
    options.SPI              = SPI.value_or(0);

    options.Seed = (size_t)Seed;

    options.OverrideTechnique = TechniqueType;
    options.OverrideCamera    = CameraType;
    if (Width.has_value() && Height.has_value())
        options.OverrideFilmSize = { Width.value(), Height.value() };

    options.AddExtraEnvLight = AddExtraEnvLight;
    options.Specialization   = Specialization;

    options.Denoiser.Enabled = Denoise;

    options.Glare.Enabled = Glare;

    options.EnableCache = !NoCache;
    options.CacheDir    = CacheDir;

    options.ScriptDir               = ScriptDir;
    options.ShaderOptimizationLevel = std::min<size_t>(3, ShaderOptimizationLevel);

    options.WarnUnused = !NoUnused;

    // Check for power of two and round up if not the case
    uint64_t vectorWidth = options.Target.vectorWidth();
    if (vectorWidth == 2) {
        vectorWidth = 4;
        IG_LOG(L_WARNING) << "Given vector width is 2, which is invalid. Setting it to " << vectorWidth << std::endl;
    } else if ((vectorWidth & (vectorWidth - 1)) != 0) {
        vectorWidth--;
        vectorWidth |= vectorWidth >> 1;
        vectorWidth |= vectorWidth >> 2;
        vectorWidth |= vectorWidth >> 4;
        vectorWidth |= vectorWidth >> 8;
        vectorWidth |= vectorWidth >> 16;
        vectorWidth |= vectorWidth >> 32;
        vectorWidth++;

        IG_LOG(L_WARNING) << "Given vector width is not power of 2. Setting it to " << vectorWidth << std::endl;
    }
    options.Target.setVectorWidth((size_t)vectorWidth);
}

} // namespace IG<|MERGE_RESOLUTION|>--- conflicted
+++ resolved
@@ -200,12 +200,6 @@
 
     if (type != ApplicationType::Trace) {
         app.add_flag("--denoise", Denoise, "Apply denoiser if available");
-<<<<<<< HEAD
-        app.add_flag("--denoiser-follow-specular,!--denoiser-skip-specular", DenoiserFollowSpecular, "Follow specular paths or terminate at them");
-        app.add_flag("--denoiser-aov-first-iteration,!--denoiser-aov-every-iteration", DenoiserOnlyFirstIteration, "Acquire scene normal, albedo and depth information every iteration or only at the first");
-
-=======
->>>>>>> cf2fd09b
         app.add_flag("--glare", Glare, "Enable glare overlay");
     }
 

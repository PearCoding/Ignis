--- conflicted
+++ resolved
@@ -20,77 +20,8 @@
     m.attr("__version__") = MACRO_STRINGIFY(IGNIS_VERSION);
 
     // Logger IO stuff
-<<<<<<< HEAD
-    m.def("flush_log", flush_io);
-
-    py::class_<RuntimeOptions>(m, "RuntimeOptions")
-        .def(py::init([]() { return RuntimeOptions(); }))
-        .def_readwrite("DesiredTarget", &RuntimeOptions::DesiredTarget)
-        .def_readwrite("RecommendCPU", &RuntimeOptions::RecommendCPU)
-        .def_readwrite("RecommendGPU", &RuntimeOptions::RecommendGPU)
-        .def_readwrite("DumpShader", &RuntimeOptions::DumpShader)
-        .def_readwrite("DumpShaderFull", &RuntimeOptions::DumpShaderFull)
-        .def_readwrite("AcquireStats", &RuntimeOptions::AcquireStats)
-        .def_readwrite("Device", &RuntimeOptions::Device)
-        .def_readwrite("OverrideCamera", &RuntimeOptions::OverrideCamera)
-        .def_readwrite("OverrideTechnique", &RuntimeOptions::OverrideTechnique)
-        .def_property(
-            "ModulePath", [](const RuntimeOptions& opts) { return opts.ModulePath.generic_u8string(); }, [](RuntimeOptions& opts, const std::string& val) { opts.ModulePath = val; });
-
-    py::class_<RuntimeRenderSettings>(m, "RuntimeRenderSettings")
-        .def(py::init([]() { return RuntimeRenderSettings(); }))
-        .def_readwrite("FilmWidth", &RuntimeRenderSettings::FilmWidth)
-        .def_readwrite("FilmHeight", &RuntimeRenderSettings::FilmHeight);
-
-    py::class_<Ray>(m, "Ray")
-        .def(py::init([](const Vector3f& org, const Vector3f& dir) { return Ray{ org, dir, Vector2f(0, 1) }; }))
-        .def(py::init([](const Vector3f& org, const Vector3f& dir, float tmin, float tmax) { return Ray{ org, dir, Vector2f(tmin, tmax) }; }))
-        .def_readwrite("Origin", &Ray::Origin)
-        .def_readwrite("Direction", &Ray::Direction)
-        .def_readwrite("Range", &Ray::Range);
-
-    py::enum_<Target>(m, "Target")
-        .value("GENERIC", Target::GENERIC)
-        .value("ASIMD", Target::ASIMD)
-        .value("SSE42", Target::SSE42)
-        .value("AVX", Target::AVX)
-        .value("AVX2", Target::AVX2)
-        .value("AVX512", Target::AVX512)
-        .value("NVVM", Target::NVVM)
-        .value("AMDGPU", Target::AMDGPU)
-        .value("OPENCL", Target::OPENCL);
-
-    py::class_<Runtime>(m, "Runtime")
-        .def("step", &Runtime::step)
-        .def("trace", [](Runtime& r, const std::vector<Ray>& rays) {
-            std::vector<float> data;
-            r.trace(rays, data);
-            return data;
-        })
-        .def("reset", &Runtime::reset)
-        .def("getFramebuffer", [](const Runtime& r, uint32 aov) {
-            const size_t width  = r.framebufferWidth();
-            const size_t height = r.framebufferHeight();
-            return py::memoryview::from_buffer(
-                r.getFramebuffer(aov),                                                             // buffer pointer
-                std::vector<size_t>{ height, width, 3ul },                                         // shape (rows, cols)
-                std::vector<size_t>{ sizeof(float) * width * 3, sizeof(float) * 3, sizeof(float) } // strides in bytes
-            );
-        })
-        .def("clearFramebuffer", py::overload_cast<>(&Runtime::clearFramebuffer))
-        .def("clearFramebuffer", py::overload_cast<size_t>(&Runtime::clearFramebuffer))
-        .def_property_readonly("iterationCount", &Runtime::currentIterationCount)
-        .def_property_readonly("sampleCount", &Runtime::currentSampleCount)
-        .def_property_readonly("framebufferWidth", &Runtime::framebufferWidth)
-        .def_property_readonly("framebufferHeight", &Runtime::framebufferHeight);
-
-    py::class_<RuntimeWrap>(m, "RuntimeWrap")
-        .def("__enter__", &RuntimeWrap::enter, py::return_value_policy::reference)
-        .def("__exit__", &RuntimeWrap::exit);
-=======
     m.def("setQuiet", [](bool b) { IG_LOGGER.setQuiet(b); }, "Set True to disable all messages from the framework");
     m.def("setVerbose", [](bool b) { IG_LOGGER.setVerbosity(b ? L_DEBUG : L_INFO); }, "Set True to enable all messages from the framework, else only important messages will be shown");
->>>>>>> b3158d6c
 
     scene_module(m);
     runtime_module(m);

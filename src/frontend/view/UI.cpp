#include "UI.h"
#include "IO.h"
#include "Pose.h"
#include "Runtime.h"

#include <SDL.h>

#include "imgui.h"
#include "imgui_markdown.h"
#include "implot.h"

#if SDL_VERSION_ATLEAST(2, 0, 17)
#include "backends/imgui_impl_sdl.h"
#include "backends/imgui_impl_sdlrenderer.h"
#else
#define USE_OLD_SDL
// The following implementation is deprecated and only available for old SDL versions
#include "imgui_old_sdl.h"
#endif

#include "Inspector.h"
#include "PropertyView.h"

#include "Color.h"
#include "Logger.h"

#include <algorithm>

namespace IG {

constexpr size_t HISTOGRAM_SIZE                     = 50;
static const char* const ToneMappingMethodOptions[] = {
    "None", "Reinhard", "Mod. Reinhard", "ACES", "Uncharted2"
};

// Pose IO
constexpr const char* const POSE_FILE = "poses.lst";

struct LuminanceInfo {
    float Min     = FltInf;
    float Max     = 0.0f;
    float Avg     = 0.0f;
    float SoftMin = FltInf;
    float SoftMax = 0.0f;
    float Med     = 0.0f;
    float Est     = 1e-5f;
    int InfCount  = 0;
    int NaNCount  = 0;
    int NegCount  = 0;

    LuminanceInfo& operator=(const LuminanceInfo& other) = default;
};

enum class ScreenshotRequestMode {
    Nothing,
    Framebuffer,
    Full
};

class UIInternal {
public:
    IG::Runtime* Runtime   = nullptr;
    UI* Parent             = nullptr;
    SDL_Window* Window     = nullptr;
    SDL_Renderer* Renderer = nullptr;
    SDL_Texture* Texture   = nullptr;
    std::vector<uint32_t> Buffer;

    int PoseRequest                         = -1;
    bool PoseResetRequest                   = false;
    ScreenshotRequestMode ScreenshotRequest = ScreenshotRequestMode::Nothing;
    bool ShowHelp                           = false;
    bool ShowControl                        = true;
    bool ShowProperties                     = false;
    bool ShowInspector                      = false;
    bool LockInteraction                    = false;
    bool ZoomIsScale                        = false;

    size_t Width = 0, Height = 0;

    // Stats
    LuminanceInfo LastLum;
    std::array<int, HISTOGRAM_SIZE * 4> Histogram;

    bool ToneMapping_Automatic              = false;
    float ToneMapping_Exposure              = 1.0f;
    float ToneMapping_Offset                = 0.0f;
    bool ToneMappingGamma                   = true;
    IG::ToneMappingMethod ToneMappingMethod = ToneMappingMethod::ACES;

    //Visualization
    bool VisualizeGlare                     = true;
    float VisualizeGlare_Multiplier         = 8.0f;

    size_t CurrentAOV = 0;

    bool Running       = true;
    bool ShowDebugMode = false;

    IG::PoseManager PoseManager;
    CameraPose LastCameraPose;

    float CurrentTravelSpeed = 1.0f;
    float CurrentZoom        = 1.0f; // Only important if orthogonal

    // Buffer stuff
    bool setupTextureBuffer(size_t width, size_t height)
    {
        if (Texture)
            SDL_DestroyTexture(Texture);

        Texture = SDL_CreateTexture(Renderer, SDL_PIXELFORMAT_ARGB8888, SDL_TEXTUREACCESS_STREAMING, (int)width, (int)height);
        if (!Texture) {
            IG_LOG(L_FATAL) << "Cannot create SDL texture: " << SDL_GetError() << std::endl;
            return false;
        }

        Buffer.resize(width * height);
        return true;
    }

    // Events
    void handlePoseInput(size_t posenmbr, bool capture, const CameraProxy& cam)
    {
        if (!capture) {
            PoseRequest = (int)posenmbr;
        } else {
            PoseManager.setPose(posenmbr, CameraPose(cam));
            IG_LOG(L_INFO) << "Captured pose for " << posenmbr + 1 << std::endl;
        }
    }

    void handleFramebufferResize(int width, int height)
    {
        // Expect a useful minimum!
        if (width <= 5 || height <= 5)
            return;

        IG_LOG(L_INFO) << "Resizing to " << width << "x" << height << std::endl;

        Runtime->resizeFramebuffer((size_t)width, (size_t)height);
        Width  = width;
        Height = height;
        setupTextureBuffer((size_t)width, (size_t)height);

#ifdef USE_OLD_SDL
        ImGuiSDL::Deinitialize();
        ImGuiSDL::Initialize(Renderer, width, height);
#endif
    }

    [[nodiscard]] inline std::string currentAOVName() const
    {
        if (CurrentAOV == 0)
            return std::string{};
        else
            return Runtime->aovs().at(CurrentAOV - 1);
    }

    [[nodiscard]] inline AOVAccessor currentPixels() const
    {
        return Runtime->getFramebuffer(currentAOVName());
    }

    void changeAOV(int delta_aov)
    {
        const int rem = (int)Runtime->aovs().size() + 1;
        CurrentAOV    = static_cast<size_t>((((int)CurrentAOV + delta_aov) % rem + rem) % rem);
    }

    enum MouseMode {
        MM_None,
        MM_Look,
        MM_Pan
    };

#ifdef USE_OLD_SDL
    void handleOldSDL(const SDL_Event& event)
    {
        ImGuiIO& io = ImGui::GetIO();

        switch (event.type) {
        case SDL_TEXTINPUT:
            io.AddInputCharactersUTF8(event.text.text);
            break;
        case SDL_KEYUP:
        case SDL_KEYDOWN: {
            int key = event.key.keysym.scancode;
            IM_ASSERT(key >= 0 && key < IM_ARRAYSIZE(io.KeysDown));
            io.KeysDown[key] = (event.type == SDL_KEYDOWN);
            io.KeyShift      = ((SDL_GetModState() & KMOD_SHIFT) != 0);
            io.KeyCtrl       = ((SDL_GetModState() & KMOD_CTRL) != 0);
            io.KeyAlt        = ((SDL_GetModState() & KMOD_ALT) != 0);
#ifdef _WIN32
            io.KeySuper = false;
#else
            io.KeySuper = ((SDL_GetModState() & KMOD_GUI) != 0);
#endif
        } break;
        case SDL_MOUSEWHEEL:
            if (event.wheel.x > 0)
                io.MouseWheelH += 1;
            if (event.wheel.x < 0)
                io.MouseWheelH -= 1;
            if (event.wheel.y > 0)
                io.MouseWheel += 1;
            if (event.wheel.y < 0)
                io.MouseWheel -= 1;
            break;
        default:
            break;
        }
    }

    void handleOldSDLMouse()
    {
        ImGuiIO& io = ImGui::GetIO();

        int mouseX, mouseY;
        const int buttons = SDL_GetMouseState(&mouseX, &mouseY);

        // Setup low-level inputs (e.g. on Win32, GetKeyboardState(), or write to those fields from your Windows message loop handlers, etc.)
        io.DeltaTime    = 1.0f / 60.0f;
        io.MousePos     = ImVec2(static_cast<float>(mouseX), static_cast<float>(mouseY));
        io.MouseDown[0] = buttons & SDL_BUTTON(SDL_BUTTON_LEFT);
        io.MouseDown[1] = buttons & SDL_BUTTON(SDL_BUTTON_RIGHT);
    }
#endif

    // Events
    UI::InputResult handleEvents(CameraProxy& cam)
    {
        const Vector3f sceneCenter = Runtime->sceneBoundingBox().center();

        static bool first_call = true;
        if (first_call) {
            PoseManager.setInitalPose(CameraPose(cam));
            first_call = false;
        }

        ImGuiIO& io = ImGui::GetIO();

        static MouseMode mouse_mode        = MM_None;
        static std::array<bool, 12> arrows = { false, false, false, false, false, false, false, false, false, false, false, false };
        static bool speed[2]               = { false, false };
        constexpr float RSPEED             = 0.005f;

        const bool canInteract = !LockInteraction && Running;

        const auto handleRotation = [&](float xmotion, float ymotion) {
            if (io.KeyCtrl && io.KeyAlt) {
                cam.rotate_around(sceneCenter, xmotion, ymotion);
                cam.snap_up();
            } else if (io.KeyAlt) {
                cam.rotate_fixroll(xmotion, ymotion);
            } else if (io.KeyCtrl) {
                cam.rotate_around(sceneCenter, xmotion, ymotion);
            } else {
                cam.rotate(xmotion, ymotion);
            }
        };

        bool reset = false;
        SDL_Event event;
        const bool hover = ImGui::IsAnyItemHovered() || ImGui::IsWindowHovered(ImGuiHoveredFlags_AnyWindow);
        while (SDL_PollEvent(&event)) {
#ifndef USE_OLD_SDL
            ImGui_ImplSDL2_ProcessEvent(&event);
#else
            handleOldSDL(event);
#endif

            // First handle ImGui stuff
            bool key_down = event.type == SDL_KEYDOWN;
            switch (event.type) {
            case SDL_KEYUP:
                switch (event.key.keysym.sym) {
                case SDLK_ESCAPE:
                    return UI::InputResult::Quit;
                case SDLK_t:
                    if (!io.WantTextInput)
                        ToneMapping_Automatic = !ToneMapping_Automatic;
                    break;
                case SDLK_g:
                    if (!ToneMapping_Automatic && !io.WantTextInput) {
                        ToneMapping_Exposure = 1.0f;
                        ToneMapping_Offset   = 0.0f;
                    }
                    break;
                case SDLK_f:
                    if (!ToneMapping_Automatic && !io.WantTextInput) {
                        const float delta = io.KeyCtrl ? 0.05f : 0.5f;
                        ToneMapping_Exposure += io.KeyShift ? -delta : delta;
                    }
                    break;
                case SDLK_v:
                    if (!ToneMapping_Automatic && !io.WantTextInput) {
                        const float delta = io.KeyCtrl ? 0.05f : 0.5f;
                        ToneMapping_Offset += io.KeyShift ? -delta : delta;
                    }
                    break;
                case SDLK_p:
                    if (!io.WantTextInput) {
                        if (Running) {
                            Running = false;
                            return UI::InputResult::Pause;
                        } else {
                            Running = true;
                            return UI::InputResult::Resume;
                        }
                    }
                    break;
                case SDLK_n:
                    if (!io.WantTextInput)
                        changeAOV(-1);
                    break;
                case SDLK_m:
                    if (!io.WantTextInput)
                        changeAOV(1);
                    break;
                case SDLK_i:
                    if (!io.WantTextInput)
                        ShowInspector = !ShowInspector;
                    break;
                case SDLK_F1:
                    ShowHelp = !ShowHelp;
                    break;
                case SDLK_F2:
                    ShowControl = !ShowControl;
                    break;
                case SDLK_F3:
                    LockInteraction = !LockInteraction;
                    break;
                case SDLK_F4:
                    ShowProperties = !ShowProperties;
                    break;
                case SDLK_F11:
                    if (io.KeyCtrl)
                        ScreenshotRequest = ScreenshotRequestMode::Full;
                    else
                        ScreenshotRequest = ScreenshotRequestMode::Framebuffer;
                    break;
                default:
                    break;
                }
                break;
            case SDL_QUIT:
                return UI::InputResult::Quit;
            case SDL_WINDOWEVENT: {
                switch (event.window.event) {
                case SDL_WINDOWEVENT_RESIZED:
                    handleFramebufferResize(event.window.data1, event.window.data2);
                    reset = true;
                    break;
                default:
                    break;
                }
            }
            default:
                break;
            }

            // Skip application input if any ImGui window is captured
            if (io.WantCaptureKeyboard || io.WantCaptureMouse || io.WantTextInput)
                continue;

            // Handle application input
            switch (event.type) {
            case SDL_KEYUP:
            case SDL_KEYDOWN: {
                switch (event.key.keysym.sym) {
                case SDLK_KP_PLUS:
                    speed[0] = key_down;
                    break;
                case SDLK_KP_MINUS:
                    speed[1] = key_down;
                    break;
                case SDLK_UP:
                    arrows[0] = key_down;
                    break;
                case SDLK_w:
                    arrows[0] = key_down;
                    break;
                case SDLK_DOWN:
                    arrows[1] = key_down;
                    break;
                case SDLK_s:
                    arrows[1] = key_down;
                    break;
                case SDLK_LEFT:
                    arrows[2] = key_down;
                    break;
                case SDLK_a:
                    arrows[2] = key_down;
                    break;
                case SDLK_RIGHT:
                    arrows[3] = key_down;
                    break;
                case SDLK_d:
                    arrows[3] = key_down;
                    break;
                case SDLK_e:
                    arrows[4] = key_down;
                    break;
                case SDLK_q:
                    arrows[5] = key_down;
                    break;
                case SDLK_PAGEUP:
                    arrows[6] = key_down;
                    break;
                case SDLK_PAGEDOWN:
                    arrows[7] = key_down;
                    break;
                case SDLK_KP_2:
                    arrows[8] = key_down;
                    break;
                case SDLK_KP_8:
                    arrows[9] = key_down;
                    break;
                case SDLK_KP_4:
                    arrows[10] = key_down;
                    break;
                case SDLK_KP_6:
                    arrows[11] = key_down;
                    break;
                }

                // Followings should only be handled once
                if (event.type == SDL_KEYUP) {
                    const bool capture = io.KeyCtrl;
                    if (canInteract) {
                        switch (event.key.keysym.sym) {
                        case SDLK_KP_1:
                            cam.update_dir(Vector3f(0, 0, 1), Vector3f(0, 1, 0));
                            reset = true;
                            break;
                        case SDLK_KP_3:
                            cam.update_dir(Vector3f(1, 0, 0), Vector3f(0, 1, 0));
                            reset = true;
                            break;
                        case SDLK_KP_7:
                            cam.update_dir(Vector3f(0, 1, 0), Vector3f(0, 0, 1));
                            reset = true;
                            break;
                        case SDLK_KP_9:
                            cam.update_dir(-cam.Direction, cam.Up);
                            reset = true;
                            break;
                        case SDLK_1:
                            handlePoseInput(0, capture, cam);
                            break;
                        case SDLK_2:
                            handlePoseInput(1, capture, cam);
                            break;
                        case SDLK_3:
                            handlePoseInput(2, capture, cam);
                            break;
                        case SDLK_4:
                            handlePoseInput(3, capture, cam);
                            break;
                        case SDLK_5:
                            handlePoseInput(4, capture, cam);
                            break;
                        case SDLK_6:
                            handlePoseInput(5, capture, cam);
                            break;
                        case SDLK_7:
                            handlePoseInput(6, capture, cam);
                            break;
                        case SDLK_8:
                            handlePoseInput(7, capture, cam);
                            break;
                        case SDLK_9:
                            handlePoseInput(8, capture, cam);
                            break;
                        case SDLK_0:
                            handlePoseInput(9, capture, cam);
                            break;
                        case SDLK_o:
                            cam.snap_up();
                            reset = true;
                            break;
                        case SDLK_r:
                            PoseResetRequest = true;
                            break;
                        }
                    }
                }
            } break;
            case SDL_MOUSEBUTTONDOWN:
                if (!hover && canInteract) {
                    if (event.button.button == SDL_BUTTON_LEFT) {
#ifndef IG_DEBUG
                        SDL_SetRelativeMouseMode(SDL_TRUE);
#endif
                        mouse_mode = MM_Look;
                    } else if (event.button.button == SDL_BUTTON_RIGHT) {
#ifndef IG_DEBUG
                        SDL_SetRelativeMouseMode(SDL_TRUE);
#endif
                        mouse_mode = MM_Pan;
                    }
                }
                break;
            case SDL_MOUSEBUTTONUP:
#ifndef IG_DEBUG
                SDL_SetRelativeMouseMode(SDL_FALSE);
#endif
                mouse_mode = MM_None;
                break;
            case SDL_MOUSEMOTION:
                if (!hover && canInteract) {
                    switch (mouse_mode) {
                    default:
                    case MM_None:
                        break;
                    case MM_Look: {
                        const float aspeed  = RSPEED;
                        const float xmotion = event.motion.xrel * aspeed;
                        const float ymotion = event.motion.yrel * aspeed;
                        handleRotation(xmotion, ymotion);
                        reset = true;
                    } break;
                    case MM_Pan: {
                        const float aspeed  = CurrentTravelSpeed / 10;
                        const float xmotion = event.motion.xrel * aspeed;
                        const float ymotion = -event.motion.yrel * aspeed;
                        cam.move(xmotion, ymotion, 0);
                        reset = true;
                    } break;
                    }
                }
                break;
            case SDL_MOUSEWHEEL:
                if (!hover && canInteract) {
                    if (event.wheel.y != 0) {
                        if (ZoomIsScale)
                            CurrentZoom *= (event.wheel.y < 0) ? -event.wheel.y * 1.05f : event.wheel.y * 0.95f;
                        else
                            cam.move(0, 0, event.wheel.y * CurrentTravelSpeed);
                        reset = true;
                    }
                }
                break;
            default:
                break;
            }
        }

#ifdef USE_OLD_SDL
        handleOldSDLMouse();
#endif

        if (canInteract) {
            if (std::any_of(arrows.begin(), arrows.end(), [](bool b) { return b; }))
                reset = true;

            constexpr float KRSPEED = 10 * RSPEED;
            if (arrows[0])
                cam.move(0, 0, CurrentTravelSpeed);
            if (arrows[1])
                cam.move(0, 0, -CurrentTravelSpeed);
            if (arrows[2])
                cam.move(-CurrentTravelSpeed, 0, 0);
            if (arrows[3])
                cam.move(CurrentTravelSpeed, 0, 0);
            if (arrows[4])
                cam.roll(KRSPEED);
            if (arrows[5])
                cam.roll(-KRSPEED);
            if (arrows[6])
                cam.move(0, CurrentTravelSpeed, 0);
            if (arrows[7])
                cam.move(0, -CurrentTravelSpeed, 0);
            if (arrows[8])
                handleRotation(0, KRSPEED);
            if (arrows[9])
                handleRotation(0, -KRSPEED);
            if (arrows[10])
                handleRotation(-KRSPEED, 0);
            if (arrows[11])
                handleRotation(KRSPEED, 0);
            if (speed[0])
                CurrentTravelSpeed *= 1.1f;
            if (speed[1])
                CurrentTravelSpeed *= 0.9f;

            if (PoseResetRequest || PoseRequest >= 0) {
                auto pose = PoseResetRequest ? PoseManager.initialPose() : PoseManager.pose(PoseRequest);
                cam.Eye   = pose.Eye;
                cam.update_dir(pose.Dir, pose.Up);
                CurrentZoom      = 1;
                PoseRequest      = -1;
                PoseResetRequest = false;

                reset = true;
            }
        }

        LastCameraPose = CameraPose(cam);
        if (Running && ZoomIsScale)
            Runtime->setParameter("__camera_scale", CurrentZoom);

        return reset ? UI::InputResult::Reset : UI::InputResult::Continue;
    }

    void analyzeLuminance()
    {
        const std::string aov_name = currentAOVName();
        ImageInfoSettings settings{ aov_name.c_str(),
                                    1.0f, HISTOGRAM_SIZE,
                                    Histogram.data() + 0 * HISTOGRAM_SIZE, Histogram.data() + 1 * HISTOGRAM_SIZE,
                                    Histogram.data() + 2 * HISTOGRAM_SIZE, Histogram.data() + 3 * HISTOGRAM_SIZE,
                                    true, true };

        const ImageInfoOutput output = Runtime->imageinfo(settings);

        LastLum          = LuminanceInfo();
        LastLum.Avg      = output.Average;
        LastLum.Max      = output.Max;
        LastLum.Min      = output.Min;
        LastLum.Med      = output.Median;
        LastLum.SoftMax  = output.SoftMax;
        LastLum.SoftMin  = output.SoftMin;
        LastLum.Est      = output.SoftMax;
        LastLum.InfCount = output.InfCount;
        LastLum.NaNCount = output.NaNCount;
        LastLum.NegCount = output.NegCount;
    }

    void updateSurface()
    {
        const std::string aov_name = currentAOVName();
<<<<<<< HEAD

        analzeLuminance(Width, Height);
=======
        analyzeLuminance();
>>>>>>> d6329f63

        // TODO: It should be possible to directly change the device buffer (if the computing device is the display device)... but thats very advanced
        uint32* buf = Buffer.data();
        Runtime->tonemap(buf, TonemapSettings{ aov_name.c_str(), (size_t)ToneMappingMethod, ToneMappingGamma,
                                               1.0f,
                                               ToneMapping_Automatic ? 1 / LastLum.Est : std::pow(2.0f, ToneMapping_Exposure),
                                               ToneMapping_Automatic ? 0 : ToneMapping_Offset });

        //if (VisualizeGlare) Runtime->evaluateGlare(buf, GlareSettings{ aov_name.c_str(), LastLum.Avg, VisualizeGlare_Multiplier });

        SDL_UpdateTexture(Texture, nullptr, buf, static_cast<int>(Width * sizeof(uint32_t)));
    }

    [[nodiscard]] inline RGB getFilmData(size_t width, size_t height, uint32_t x, uint32_t y)
    {
        IG_UNUSED(height);

        const auto acc       = currentPixels();
        const float* film    = acc.Data;
        const float inv_iter = acc.IterationCount > 0 ? 1.0f / acc.IterationCount : 0.0f;
        const size_t ind     = y * width + x;

        return RGB{
            film[ind * 3 + 0] * inv_iter,
            film[ind * 3 + 1] * inv_iter,
            film[ind * 3 + 2] * inv_iter
        };
    }

    void makeScreenshot()
    {
        std::stringstream out_file;
        auto now       = std::chrono::system_clock::now();
        auto in_time_t = std::chrono::system_clock::to_time_t(now);
        out_file << "screenshot_" << std::put_time(std::localtime(&in_time_t), "%Y_%m_%d_%H_%M_%S") << ".exr";

        CameraOrientation orientation;
        orientation.Eye = LastCameraPose.Eye;
        orientation.Up  = LastCameraPose.Up;
        orientation.Dir = LastCameraPose.Dir;
        if (!saveImageOutput(out_file.str(), *Runtime, &orientation))
            IG_LOG(L_ERROR) << "Failed to save EXR file '" << out_file.str() << "'" << std::endl;
        else
            IG_LOG(L_INFO) << "Screenshot saved to '" << out_file.str() << "'" << std::endl;
    }

    void makeFullScreenshot()
    {
        std::stringstream out_file;
        auto now       = std::chrono::system_clock::now();
        auto in_time_t = std::chrono::system_clock::to_time_t(now);
        out_file << "screenshot_full_" << std::put_time(std::localtime(&in_time_t), "%Y_%m_%d_%H_%M_%S") << ".exr";

#if SDL_BYTEORDER == SDL_BIG_ENDIAN
        Uint32 rmask = 0xff000000;
        Uint32 gmask = 0x00ff0000;
        Uint32 bmask = 0x0000ff00;
        Uint32 amask = 0x000000ff;
#else
        Uint32 rmask = 0x000000ff;
        Uint32 gmask = 0x0000ff00;
        Uint32 bmask = 0x00ff0000;
        Uint32 amask = 0xff000000;
#endif

        SDL_Surface* sshot = SDL_CreateRGBSurface(0, (int)Width, (int)Height, 32,
                                                  rmask, gmask, bmask, amask);

        if (!sshot) {
            IG_LOG(L_ERROR) << "Failed to save EXR file '" << out_file.str() << "': " << SDL_GetError() << std::endl;
            return;
        }

        int ret = SDL_LockSurface(sshot);
        if (ret != 0) {
            IG_LOG(L_ERROR) << "Failed to save EXR file '" << out_file.str() << "': " << SDL_GetError() << std::endl;
            return;
        }

        ret = SDL_RenderReadPixels(Renderer, nullptr, sshot->format->format,
                                   sshot->pixels, sshot->pitch);
        if (ret != 0) {
            IG_LOG(L_ERROR) << "Failed to save EXR file '" << out_file.str() << "': " << SDL_GetError() << std::endl;
            return;
        }

        float* rgba = new float[Width * Height * 4];
        for (size_t y = 0; y < Height; ++y) {
            const uint8* src = reinterpret_cast<const uint8*>(sshot->pixels) + y * sshot->pitch;
            float* dst       = rgba + y * Width * 4;
            for (size_t x = 0; x < Width; ++x) {
                uint32 pixel = *reinterpret_cast<const uint32*>(&src[x * sshot->format->BytesPerPixel]);

                uint8 r, g, b, a;
                SDL_GetRGBA(pixel, sshot->format, &r, &g, &b, &a);

                // EXR is linear, so remove gamma part
                dst[x * 4 + 0] = std::pow(r / 255.0f, 2.2f);
                dst[x * 4 + 1] = std::pow(g / 255.0f, 2.2f);
                dst[x * 4 + 2] = std::pow(b / 255.0f, 2.2f);
                dst[x * 4 + 3] = a / 255.0f; // Do not map alpha channel (which should be 1 99% of the time)
            }
        }

        SDL_UnlockSurface(sshot);
        SDL_FreeSurface(sshot);

        if (!saveImageRGBA(out_file.str(), rgba, Width, Height, 1))
            IG_LOG(L_ERROR) << "Failed to save EXR file '" << out_file.str() << "'" << std::endl;
        else
            IG_LOG(L_INFO) << "Screenshot saved to '" << out_file.str() << "'" << std::endl;

        delete[] rgba;
    }

    static constexpr int WindowFlags = ImGuiWindowFlags_NoFocusOnAppearing | ImGuiWindowFlags_NoNavFocus;
    void handleControlWindow()
    {
        constexpr size_t UI_W   = 300;
        constexpr size_t UI_H   = 500;
        constexpr size_t HIST_W = 250;

        ImGui::SetNextWindowPos(ImVec2(5, 5), ImGuiCond_Once);
        ImGui::SetNextWindowSize(ImVec2(UI_W, UI_H), ImGuiCond_Once);
        if (ImGui::Begin("Control", &ShowControl, WindowFlags)) {
            if (ImGui::CollapsingHeader("Stats", ImGuiTreeNodeFlags_DefaultOpen)) {
                int mouse_x, mouse_y;
                SDL_GetMouseState(&mouse_x, &mouse_y);
                RGB rgb{ 0, 0, 0 };
                if (mouse_x >= 0 && mouse_x < (int)Width && mouse_y >= 0 && mouse_y < (int)Height)
                    rgb = getFilmData(Width, Height, (uint32)mouse_x, (uint32)mouse_y);

                ImGui::Text("Iter %zu", Runtime->currentIterationCount());
                ImGui::Text("SPP  %zu", Runtime->currentSampleCount());
                if (Parent->mSPPMode == SPPMode::Continuos)
                    ImGui::Text("Frame %zu", Runtime->currentFrameCount());
                ImGui::Text("Cursor  (%f, %f, %f)", rgb.r, rgb.g, rgb.b);
                ImGui::Text("Lum Max %8.3f | 95%% %8.3f", LastLum.Max, LastLum.SoftMax);
                ImGui::Text("Lum Min %8.3f |  5%% %8.3f", LastLum.Min, LastLum.SoftMin);
                ImGui::Text("Lum Avg %8.3f | Med %8.3f", LastLum.Avg, LastLum.Med);

                // Draw informative section
                if (LastLum.InfCount > 0 || LastLum.NaNCount > 0 || LastLum.NegCount > 0) {
                    const size_t pixel_comp_count = Width * Height * 3;
                    ImGui::PushStyleColor(ImGuiCol_Text, IM_COL32(200, 0, 0, 255));
                    if (LastLum.InfCount > 0)
                        ImGui::Text("Infinite %7.3f%%", 100 * LastLum.InfCount / (float)pixel_comp_count);
                    if (LastLum.NaNCount > 0)
                        ImGui::Text("NaN     %8.3f%%", 100 * LastLum.NaNCount / (float)pixel_comp_count);
                    if (LastLum.NegCount > 0)
                        ImGui::Text("Negative %7.3f%%", 100 * LastLum.NegCount / (float)pixel_comp_count);
                    ImGui::PopStyleColor();
                }

                ImGui::Text("Cam Eye (%6.3f, %6.3f, %6.3f)", LastCameraPose.Eye(0), LastCameraPose.Eye(1), LastCameraPose.Eye(2));
                ImGui::Text("Cam Dir (%6.3f, %6.3f, %6.3f)", LastCameraPose.Dir(0), LastCameraPose.Dir(1), LastCameraPose.Dir(2));
                ImGui::Text("Cam Up  (%6.3f, %6.3f, %6.3f)", LastCameraPose.Up(0), LastCameraPose.Up(1), LastCameraPose.Up(2));

                ImGui::PushItemWidth(-1);
                ImPlot::PushStyleVar(ImPlotStyleVar_PlotPadding, ImVec2(0, 0));
                if (ImPlot::BeginPlot("Histogram", ImVec2((int)HIST_W, 100), ImPlotFlags_NoTitle | ImPlotFlags_NoInputs | ImPlotFlags_NoMouseText | ImPlotFlags_NoBoxSelect | ImPlotFlags_NoMenus)) {
                    ImPlot::SetupAxes(nullptr, nullptr, ImPlotAxisFlags_NoDecorations, ImPlotAxisFlags_NoLabel | ImPlotAxisFlags_NoTickLabels);
                    ImPlot::SetupAxesLimits(0, (double)HISTOGRAM_SIZE, 0, static_cast<double>(Width * Height), ImPlotCond_Always);
                    ImPlot::SetupFinish();

                    constexpr double BarWidth = 0.67;
                    ImPlot::SetNextLineStyle(ImVec4(0, 0, 0, 0), 0); // No lines
                    ImPlot::SetNextFillStyle(ImVec4(1, 0, 0, 1), 0.25f);
                    ImPlot::PlotBars("R", Histogram.data() + 0 * HISTOGRAM_SIZE, HISTOGRAM_SIZE, BarWidth, 0, ImPlotBarsFlags_None);
                    ImPlot::SetNextLineStyle(ImVec4(0, 0, 0, 0), 0); // No lines
                    ImPlot::SetNextFillStyle(ImVec4(0, 1, 0, 1), 0.25f);
                    ImPlot::PlotBars("G", Histogram.data() + 1 * HISTOGRAM_SIZE, HISTOGRAM_SIZE, BarWidth, 0, ImPlotBarsFlags_None);
                    ImPlot::SetNextLineStyle(ImVec4(0, 0, 0, 0), 0); // No lines
                    ImPlot::SetNextFillStyle(ImVec4(0, 0, 1, 1), 0.25f);
                    ImPlot::PlotBars("B", Histogram.data() + 2 * HISTOGRAM_SIZE, HISTOGRAM_SIZE, BarWidth, 0, ImPlotBarsFlags_None);
                    ImPlot::SetNextLineStyle(ImVec4(0, 0, 0, 0), 0); // No lines
                    ImPlot::SetNextFillStyle(ImVec4(1, 1, 0, 1), 0.25f);
                    ImPlot::PlotBars("L", Histogram.data() + 3 * HISTOGRAM_SIZE, HISTOGRAM_SIZE, BarWidth, 0, ImPlotBarsFlags_None);

                    ImPlot::EndPlot();
                }
                ImPlot::PopStyleVar();
                ImGui::PopItemWidth();
            }

            if (!Runtime->aovs().empty()) {
                if (ImGui::CollapsingHeader("AOV", ImGuiTreeNodeFlags_DefaultOpen)) {
                    const char* current_aov = CurrentAOV == 0 ? "Color" : Runtime->aovs().at(CurrentAOV - 1).c_str();
                    if (ImGui::BeginCombo("Display", current_aov)) {
                        for (size_t i = 0; i < Runtime->aovs().size() + 1; ++i) {
                            bool is_selected = (i == CurrentAOV);
                            const char* name = i == 0 ? "Color" : Runtime->aovs().at(i - 1).c_str();
                            if (ImGui::Selectable(name, is_selected))
                                CurrentAOV = (int)i;
                            if (is_selected)
                                ImGui::SetItemDefaultFocus();
                        }

                        ImGui::EndCombo();
                    }
                }
            }

            if (ShowDebugMode) {
                if (ImGui::CollapsingHeader("Debug", ImGuiTreeNodeFlags_DefaultOpen)) {
                    static auto debugModeNames = getDebugModeNames();
                    ImGui::BeginDisabled(!Running);
                    std::string current_method = debugModeToString(Parent->mDebugMode);
                    if (ImGui::BeginCombo("Mode", current_method.c_str())) {
                        for (const auto& s : debugModeNames) {
                            bool is_selected = (current_method == s);
                            if (ImGui::Selectable(s.c_str(), is_selected) && Running)
                                Parent->mDebugMode = stringToDebugMode(s).value();
                            if (is_selected && Running)
                                ImGui::SetItemDefaultFocus();
                        }

                        ImGui::EndCombo();
                    }
                    ImGui::EndDisabled();
                }
            }

            if (ImGui::CollapsingHeader("ToneMapping", ImGuiTreeNodeFlags_DefaultOpen)) {
                ImGui::Checkbox("Automatic", &ToneMapping_Automatic);
                if (!ToneMapping_Automatic) {
                    ImGui::SliderFloat("Exposure", &ToneMapping_Exposure, -10.0f, 10.0f);
                    ImGui::SliderFloat("Offset", &ToneMapping_Offset, -10.0f, 10.0f);
                }

                const char* current_method = ToneMappingMethodOptions[(int)ToneMappingMethod];
                if (ImGui::BeginCombo("Method", current_method)) {
                    for (int i = 0; i < IM_ARRAYSIZE(ToneMappingMethodOptions); ++i) {
                        bool is_selected = (current_method == ToneMappingMethodOptions[i]);
                        if (ImGui::Selectable(ToneMappingMethodOptions[i], is_selected))
                            ToneMappingMethod = (IG::ToneMappingMethod)i;
                        if (is_selected)
                            ImGui::SetItemDefaultFocus();
                    }

                    ImGui::EndCombo();
                }
                ImGui::Checkbox("Gamma", &ToneMappingGamma);
            }

            if (ImGui::CollapsingHeader("Visualization", ImGuiTreeNodeFlags_DefaultOpen)) {
                ImGui::Checkbox("Visualize Glare", &VisualizeGlare);
                ImGui::SliderFloat("Multiplier", &VisualizeGlare_Multiplier, 7.0, 100.0);
            }

            if (ImGui::CollapsingHeader("Poses")) {
                if (ImGui::Button("Reload")) {
                    PoseManager.load(POSE_FILE);
                    IG_LOG(L_INFO) << "Poses loaed from '" << POSE_FILE << "'" << std::endl;
                }
                ImGui::SameLine();
                if (ImGui::Button("Save")) {
                    PoseManager.save(POSE_FILE);
                    IG_LOG(L_INFO) << "Poses saved to '" << POSE_FILE << "'" << std::endl;
                }

                bool f = false;
                for (size_t i = 0; i < PoseManager.poseCount(); ++i) {
                    const auto pose = PoseManager.pose(i);
                    std::stringstream sstream;
                    sstream << i + 1 << " | " << pose.Eye(0) << " " << pose.Eye(1) << " " << pose.Eye(2);
                    if (ImGui::Selectable(sstream.str().c_str(), &f))
                        PoseRequest = (int)i;
                }
            }
            ImGui::TextColored(ImVec4(0.4f, 0.4f, 0.4f, 1.0f), "Press F1 for help...");
        }
        ImGui::End();
    }

    UI::UpdateResult handlePropertyWindow()
    {
        constexpr size_t PROP_W = 350;
        constexpr size_t PROP_H = 400;
        UI::UpdateResult result = UI::UpdateResult::Continue;
        ImGui::SetNextWindowPos(ImVec2(Width - 5 - PROP_W, 5), ImGuiCond_Once);
        ImGui::SetNextWindowSize(ImVec2(PROP_W, PROP_H), ImGuiCond_Once);
        if (ImGui::Begin("Properties", &ShowProperties, WindowFlags)) {
            const bool changed = ui_property_view(Runtime);
            if (changed)
                result = UI::UpdateResult::Reset;
        }
        ImGui::End();
        return result;
    }

    UI::UpdateResult handleImgui()
    {
        if (ShowControl)
            handleControlWindow();

        UI::UpdateResult result = UI::UpdateResult::Continue;
        if (ShowProperties)
            result = handlePropertyWindow();

        if (ShowInspector) {
            int mouse_x, mouse_y;
            SDL_GetMouseState(&mouse_x, &mouse_y);
            const auto acc = currentPixels();
            ui_inspect_image(mouse_x, mouse_y, Width, Height, acc.IterationCount == 0 ? 1.0f : 1.0f / acc.IterationCount, acc.Data, Buffer.data());
        }

        return result;
    }
};

////////////////////////////////////////////////////////////////

UI::UI(SPPMode sppmode, Runtime* runtime, bool showDebug)
    : mSPPMode(sppmode)
    , mDebugMode(DebugMode::Normal)
    , mInternal(std::make_unique<UIInternal>())
{
    if (SDL_Init(SDL_INIT_VIDEO | SDL_INIT_TIMER) != 0) {
        IG_LOG(L_FATAL) << "Cannot initialize SDL: " << SDL_GetError() << std::endl;
        throw std::runtime_error("Could not setup UI");
    }

    mInternal->Runtime       = runtime;
    mInternal->Parent        = this;
    mInternal->Width         = runtime->framebufferWidth();
    mInternal->Height        = runtime->framebufferHeight();
    mInternal->ShowDebugMode = showDebug;
    mInternal->ZoomIsScale   = runtime->camera() == "orthogonal";

    mInternal->Window = SDL_CreateWindow(
        "Ignis",
        SDL_WINDOWPOS_UNDEFINED,
        SDL_WINDOWPOS_UNDEFINED,
        (int)mInternal->Width,
        (int)mInternal->Height,
        SDL_WINDOW_RESIZABLE | SDL_WINDOW_ALLOW_HIGHDPI);

    if (!mInternal->Window) {
        IG_LOG(L_FATAL) << "Cannot create SDL window: " << SDL_GetError() << std::endl;
        throw std::runtime_error("Could not setup UI");
    }
    SDL_SetWindowMinimumSize(mInternal->Window, 64, 64);

    mInternal->Renderer = SDL_CreateRenderer(mInternal->Window, -1, SDL_RENDERER_PRESENTVSYNC | SDL_RENDERER_ACCELERATED);
    if (!mInternal->Renderer) {
        IG_LOG(L_FATAL) << "Cannot create SDL renderer: " << SDL_GetError() << std::endl;
        throw std::runtime_error("Could not setup UI");
    }

    if (!mInternal->setupTextureBuffer(mInternal->Width, mInternal->Height))
        throw std::runtime_error("Could not setup UI");

    IMGUI_CHECKVERSION();
    ImGui::CreateContext();
    ImGui::StyleColorsDark();
    ImPlot::CreateContext();

    ImGuiIO& io = ImGui::GetIO();
    (void)io;
#ifndef USE_OLD_SDL
    io.ConfigFlags |= ImGuiConfigFlags_NavEnableKeyboard;

    ImGui_ImplSDL2_InitForSDLRenderer(mInternal->Window, mInternal->Renderer);
    ImGui_ImplSDLRenderer_Init(mInternal->Renderer);
#else
    ImGuiSDL::Initialize(mInternal->Renderer, (int)mInternal->Width, (int)mInternal->Height);
#endif

    mInternal->PoseManager.load(POSE_FILE);

    mInternal->ShowProperties = runtime->hasSceneParameters();

    if (mInternal->Width < 350 || mInternal->Height < 500) {
        IG_LOG(L_WARNING) << "Window too small to show UI. Hiding it by default. Press F2 and F4 to show it" << std::endl;
        mInternal->ShowControl    = false;
        mInternal->ShowProperties = false;
    }
}

UI::~UI()
{
#ifndef USE_OLD_SDL
    ImGui_ImplSDLRenderer_Shutdown();
    ImGui_ImplSDL2_Shutdown();
#else
    ImGuiSDL::Deinitialize();
#endif

    ImPlot::DestroyContext();
    ImGui::DestroyContext();

    if (mInternal->Texture)
        SDL_DestroyTexture(mInternal->Texture);
    if (mInternal->Renderer)
        SDL_DestroyRenderer(mInternal->Renderer);
    if (mInternal->Window)
        SDL_DestroyWindow(mInternal->Window);
    SDL_Quit();

    mInternal->Buffer.clear();
}

void UI::setTitle(const char* str)
{
    std::stringstream sstream;

    sstream << str;
    if (mInternal->LockInteraction)
        sstream << " [Locked]";

    switch (mSPPMode) {
    default:
    case SPPMode::Fixed:
        break;
    case SPPMode::Capped:
        sstream << " [Capped]";
        break;
    case SPPMode::Continuos:
        sstream << " [Continuos]";
        break;
    }
    SDL_SetWindowTitle(mInternal->Window, sstream.str().c_str());
}

UI::InputResult UI::handleInput(CameraProxy& cam)
{
    return mInternal->handleEvents(cam);
}

inline static void markdownFormatCallback(const ImGui::MarkdownFormatInfo& markdownFormatInfo_, bool start_)
{
    switch (markdownFormatInfo_.type) {
    default:
        ImGui::defaultMarkdownFormatCallback(markdownFormatInfo_, start_);
        break;
    case ImGui::MarkdownFormatType::EMPHASIS:
        if (start_)
            ImGui::PushStyleColor(ImGuiCol_Text, ImVec4(0.16f, 0.57f, 0.94f, 1));
        else
            ImGui::PopStyleColor();
        break;
    }
}

static void handleHelp()
{
    static const std::string Markdown =
        R"(- *1..9* number keys to switch between views.
- *1..9* and *Strg/Ctrl* to save the current view on that slot.
- *F1* to toggle this help window.
- *F2* to toggle the control window.
- *F3* to toggle the interaction lock. 
- *F4* to toggle the properties window.
  If enabled, no view changing interaction is possible.
- *F11* to save a snapshot of the current rendering. HDR information will be preserved.
  Use with *Strg/Ctrl* to make a LDR screenshot of the current render including UI and tonemapping.  
  The image will be saved in the current working directory.
- *I* to toggle the inspector tool.
- *R* to reset to initial view.
- *O* to snap the up direction to the closest unit axis.
- *P* to pause current rendering. Also implies an interaction lock.
- *T* to toggle automatic tonemapping.
- *G* to reset tonemapping properties.
  Only works if automatic tonemapping is disabled.
- *F* to increase (or with *Shift* to decrease) tonemapping exposure.
  Step size can be decreased with *Strg/Ctrl*.
  Only works if automatic tonemapping is disabled.
- *V* to increase (or with *Shift* to decrease) tonemapping offset.
  Step size can be decreased with *Strg/Ctrl*.
  Only works if automatic tonemapping is disabled.
- *N/M* to switch to previous or next available AOV. 
- *WASD* or arrow keys to travel through the scene.
- *Q/E* to rotate the camera around the viewing direction. 
- *PageUp/PageDown* to pan the camera up and down. 
- *Notepad +/-* to change the travel speed.
- *Numpad 1* to switch to front view.
- *Numpad 3* to switch to side view.
- *Numpad 7* to switch to top view.
- *Numpad 9* look behind you.
- *Numpad 2468* to rotate the camera.
- Mouse to rotate the camera. 
  Use with *Strg/Ctrl* to rotate the camera around the center of the scene.
  Use with *Alt* to enable first person camera behaviour.
  Use with *Strg/Ctrl* + *Alt* to rotate the camera around the center of the scene and subsequently snap the up direction.
)";

    ImGui::MarkdownConfig config;
    config.formatCallback = markdownFormatCallback;

    ImGui::SetNextWindowPos(ImVec2(0, 0), ImGuiCond_Once);
    ImGui::SetNextWindowSize(ImGui::GetIO().DisplaySize, ImGuiCond_Once);
    ImGui::Begin("Help");
    ImGui::Markdown(Markdown.c_str(), Markdown.length(), config);
    ImGui::End();
}

UI::UpdateResult UI::update()
{
    mInternal->updateSurface();
    switch (mInternal->ScreenshotRequest) {
    case ScreenshotRequestMode::Framebuffer:
        mInternal->makeScreenshot();
        mInternal->ScreenshotRequest = ScreenshotRequestMode::Nothing;
        break;
    case ScreenshotRequestMode::Full:
        mInternal->makeFullScreenshot();
        mInternal->ScreenshotRequest = ScreenshotRequestMode::Nothing;
        break;
    default:
        break;
    }
    SDL_RenderClear(mInternal->Renderer);
    SDL_RenderCopy(mInternal->Renderer, mInternal->Texture, nullptr, nullptr);

    UpdateResult result = UpdateResult::Continue;
    if (mInternal->ShowControl || mInternal->ShowProperties || mInternal->ShowInspector || mInternal->ShowHelp) {
#ifndef USE_OLD_SDL
        ImGui_ImplSDLRenderer_NewFrame();
        ImGui_ImplSDL2_NewFrame();
#endif

        ImGui::NewFrame();
        result = mInternal->handleImgui();
        if (mInternal->ShowHelp)
            handleHelp();
        ImGui::Render();
#ifndef USE_OLD_SDL
        ImGui_ImplSDLRenderer_RenderDrawData(ImGui::GetDrawData());
#else
        ImGuiSDL::Render(ImGui::GetDrawData());
#endif
    }

    SDL_RenderPresent(mInternal->Renderer);
    return result;
}

void UI::setTravelSpeed(float v)
{
    mInternal->CurrentTravelSpeed = std::max(1e-5f, v);
}
} // namespace IG<|MERGE_RESOLUTION|>--- conflicted
+++ resolved
@@ -90,6 +90,7 @@
 
     //Visualization
     bool VisualizeGlare                     = true;
+    float VisualizeGlare_AvgLum             = 0.0f;
     float VisualizeGlare_Multiplier         = 8.0f;
 
     size_t CurrentAOV = 0;
@@ -631,12 +632,7 @@
     void updateSurface()
     {
         const std::string aov_name = currentAOVName();
-<<<<<<< HEAD
-
-        analzeLuminance(Width, Height);
-=======
         analyzeLuminance();
->>>>>>> d6329f63
 
         // TODO: It should be possible to directly change the device buffer (if the computing device is the display device)... but thats very advanced
         uint32* buf = Buffer.data();
@@ -645,7 +641,9 @@
                                                ToneMapping_Automatic ? 1 / LastLum.Est : std::pow(2.0f, ToneMapping_Exposure),
                                                ToneMapping_Automatic ? 0 : ToneMapping_Offset });
 
-        //if (VisualizeGlare) Runtime->evaluateGlare(buf, GlareSettings{ aov_name.c_str(), LastLum.Avg, VisualizeGlare_Multiplier });
+        if (VisualizeGlare) Runtime->evaluateGlare(buf, GlareSettings{ aov_name.c_str(), 1.0f, LastLum.Avg, VisualizeGlare_Multiplier });
+
+        VisualizeGlare_AvgLum = LastLum.Avg;
 
         SDL_UpdateTexture(Texture, nullptr, buf, static_cast<int>(Width * sizeof(uint32_t)));
     }
@@ -884,7 +882,8 @@
 
             if (ImGui::CollapsingHeader("Visualization", ImGuiTreeNodeFlags_DefaultOpen)) {
                 ImGui::Checkbox("Visualize Glare", &VisualizeGlare);
-                ImGui::SliderFloat("Multiplier", &VisualizeGlare_Multiplier, 7.0, 100.0);
+                ImGui::Text("Avg. Luminance: %1.4f", VisualizeGlare_AvgLum);
+                ImGui::SliderFloat("Multiplier", &VisualizeGlare_Multiplier, 0.0, 20.0);
             }
 
             if (ImGui::CollapsingHeader("Poses")) {

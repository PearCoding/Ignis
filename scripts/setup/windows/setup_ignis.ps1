$CURRENT=Get-Location

If (!(test-path "$BUILD_DIR")) {
    md "$BUILD_DIR"
}
cd "$BUILD_DIR"

$CLANG_BIN="$DEPS_ROOT\anydsl\build\_deps\llvm-build\$($Config.AnyDSL_BUILD_TYPE)\bin\clang.exe".Replace("\", "/")
$RUNTIME_DIR="$DEPS_ROOT\anydsl\build\share\anydsl\cmake".Replace("\", "/")
$ARTIC_BIN_DIR="$DEPS_ROOT\anydsl\build\bin\$($Config.AnyDSL_BUILD_TYPE)".Replace("\", "/")
$ARTIC_BIN="$ARTIC_BIN_DIR\artic.exe".Replace("\", "/")
$TBB_LIB="$DEPS_ROOT\tbb\lib\intel64\vc14\tbb12.lib".Replace("\", "/")
$TBB_MALLOC_LIB="$DEPS_ROOT\tbb\lib\intel64\vc14\tbbmalloc.lib".Replace("\", "/")
$TBB_INCLUDE="$DEPS_ROOT\tbb\include".Replace("\", "/")
$ZLIB_LIB="$DEPS_ROOT\zlib\lib\zlib.lib".Replace("\", "/")
$ZLIB_INCLUDE="$DEPS_ROOT\zlib\include".Replace("\", "/")
$SDL2_LIB="$DEPS_ROOT\SDL2\lib\x64\SDL2.lib".Replace("\", "/")
$SDL2_INCLUDE="$DEPS_ROOT\SDL2\include".Replace("\", "/")

& $CMAKE_BIN $Config.CMAKE_EXTRA_ARGS -DCMAKE_BUILD_TYPE="Release" `
    -DBUILD_TESTING=OFF `
    -DFETCHCONTENT_UPDATES_DISCONNECTED=ON `
    -DClang_BIN="$CLANG_BIN" `
    -DAnyDSL_runtime_DIR="$RUNTIME_DIR" `
    -DArtic_BINARY_DIR="$ARTIC_BIN_DIR" `
    -DArtic_BIN="$ARTIC_BIN" `
    -DTBB_tbb_LIBRARY_RELEASE="$TBB_LIB" `
    -DTBB_tbbmalloc_LIBRARY_RELEASE="$TBB_MALLOC_LIB" `
    -DTBB_INCLUDE_DIR="$TBB_INCLUDE" `
    -DZLIB_LIBRARY="$ZLIB_LIB" `
    -DZLIB_INCLUDE_DIR="$ZLIB_INCLUDE" `
    -DSDL2_LIBRARY="$SDL2_LIB" `
    -DSDL2_INCLUDE_DIR="$SDL2_INCLUDE" `
    "$IGNIS_ROOT"

# Make sure all the dlls are in the correct place (for Release at least)
If(!$Config.CMAKE_EXTRA_ARGS.Contains("-GNinja")) { # TODO: What about other single configuration generators?
    $OUTPUT_DIR="$BUILD_DIR\bin"
    if(!(Test-Path "$OUTPUT_DIR\Release")) {
        md "$OUTPUT_DIR\Release"
    }

    cp "$BIN_ROOT\*" "$OUTPUT_DIR\Release"
} Else {
<<<<<<< HEAD
    cmake -GNinja -DCMAKE_BUILD_TYPE="Release" `
    -DBUILD_TESTING=OFF `
    -DFETCHCONTENT_UPDATES_DISCONNECTED=ON `
    -DClang_BIN="$CLANG_BIN" `
    -DAnyDSL_runtime_DIR="$RUNTIME_DIR" `
    -DArtic_BINARY_DIR="$ARTIC_BIN_DIR" `
    -DArtic_BIN="$ARTIC_BIN" `
    -DTBB_tbb_LIBRARY_RELEASE="$TBB_LIB" `
    -DTBB_tbbmalloc_LIBRARY_RELEASE="$TBB_MALLOC_LIB" `
    -DTBB_INCLUDE_DIR="$TBB_INCLUDE" `
    -DZLIB_LIBRARY="$ZLIB_LIB" `
    -DZLIB_INCLUDE_DIR="$ZLIB_INCLUDE" `
    -DSDL2_LIBRARY="$SDL2_LIB" `
    -DSDL2_INCLUDE_DIR="$SDL2_INCLUDE" `
    "$IGNIS_ROOT"
    
    # Make sure all the dlls are in the correct place (for Release at least)
=======
>>>>>>> 8590b21c
    $OUTPUT_DIR="$BUILD_DIR\bin"
    if(!(Test-Path "$OUTPUT_DIR")) {
        md "$OUTPUT_DIR"
    }

    cp "$BIN_ROOT\*" "$OUTPUT_DIR"
}

cd $CURRENT<|MERGE_RESOLUTION|>--- conflicted
+++ resolved
@@ -42,26 +42,6 @@
 
     cp "$BIN_ROOT\*" "$OUTPUT_DIR\Release"
 } Else {
-<<<<<<< HEAD
-    cmake -GNinja -DCMAKE_BUILD_TYPE="Release" `
-    -DBUILD_TESTING=OFF `
-    -DFETCHCONTENT_UPDATES_DISCONNECTED=ON `
-    -DClang_BIN="$CLANG_BIN" `
-    -DAnyDSL_runtime_DIR="$RUNTIME_DIR" `
-    -DArtic_BINARY_DIR="$ARTIC_BIN_DIR" `
-    -DArtic_BIN="$ARTIC_BIN" `
-    -DTBB_tbb_LIBRARY_RELEASE="$TBB_LIB" `
-    -DTBB_tbbmalloc_LIBRARY_RELEASE="$TBB_MALLOC_LIB" `
-    -DTBB_INCLUDE_DIR="$TBB_INCLUDE" `
-    -DZLIB_LIBRARY="$ZLIB_LIB" `
-    -DZLIB_INCLUDE_DIR="$ZLIB_INCLUDE" `
-    -DSDL2_LIBRARY="$SDL2_LIB" `
-    -DSDL2_INCLUDE_DIR="$SDL2_INCLUDE" `
-    "$IGNIS_ROOT"
-    
-    # Make sure all the dlls are in the correct place (for Release at least)
-=======
->>>>>>> 8590b21c
     $OUTPUT_DIR="$BUILD_DIR\bin"
     if(!(Test-Path "$OUTPUT_DIR")) {
         md "$OUTPUT_DIR"
